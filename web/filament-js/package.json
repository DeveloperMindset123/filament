{
  "name": "filament",
<<<<<<< HEAD
  "version": "1.49.3",
=======
  "version": "1.50.0",
>>>>>>> 6b7450dc
  "description": "Real-time physically based rendering engine",
  "main": "filament.js",
  "module": "filament.js",
  "jsdelivr": "filament.js",
  "types": "filament.d.ts",
  "unpkg": "filament.js",
  "repository": {
    "type": "git",
    "url": "https://github.com/google/filament.git"
  },
  "dependencies": {
    "gl-matrix": "^3.2.1"
  },
  "files": [
    "filament.d.ts",
    "filament.js",
    "filament.wasm",
    "filament-viewer.js",
    "README.md"
  ],
  "keywords": [
    "3d",
    "android",
    "wasm",
    "webgl"
  ],
  "author": "Google",
  "license": "Apache-2.0"
}<|MERGE_RESOLUTION|>--- conflicted
+++ resolved
@@ -1,10 +1,6 @@
 {
   "name": "filament",
-<<<<<<< HEAD
-  "version": "1.49.3",
-=======
   "version": "1.50.0",
->>>>>>> 6b7450dc
   "description": "Real-time physically based rendering engine",
   "main": "filament.js",
   "module": "filament.js",
