--- conflicted
+++ resolved
@@ -3,9 +3,6 @@
 This file contains one line summaries of commits that are worthy of mentioning in release notes.
 A new header is inserted each time a *tag* is created.
 
-<<<<<<< HEAD
-## v1.22.2 (currently main branch)
-=======
 ## main branch
 
 ## v1.22.2
@@ -13,7 +10,6 @@
 - Java: Minor API change: rename `ssctStartTraceDistance` to `ssctShadowDistance`. [⚠️ **API Change**]
 - Java: Minor API change: rename `blendingMode` to `blendMode`. [⚠️ **API Change**]
 - engine: Fix some memory leaks.
->>>>>>> 8b86a0ed
 
 ## v1.22.1
 
