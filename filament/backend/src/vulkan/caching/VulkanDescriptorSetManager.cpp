--- conflicted
+++ resolved
@@ -191,8 +191,6 @@
 
     // This maps a layout to a list of descriptor sets allocated for that layout.
     UnusedSetMap mUnused;
-<<<<<<< HEAD
-=======
 };
 
 template<typename Key>
@@ -200,7 +198,6 @@
     bool operator()(Key const& k1, Key const& k2) const {
         return 0 == memcmp((const void*) &k1, (const void*) &k2, sizeof(Key));
     }
->>>>>>> 66abb75b
 };
 
 template<typename Bitmask>
@@ -316,8 +313,6 @@
             pool->recycle(vklayout, vkSet);
             break;
         }
-<<<<<<< HEAD
-=======
     }
 
 private:
@@ -327,111 +322,6 @@
 
 class VulkanDescriptorSetManager::DescriptorSetLayoutManager {
 public:
-    DescriptorSetLayoutManager(VkDevice device)
-        : mDevice(device) {}
-
-    VkDescriptorSetLayout getVkLayout(VulkanDescriptorSetLayout* layout) {
-        auto const& bitmasks = layout->bitmask;
-        if (auto itr = mVkLayouts.find(bitmasks); itr != mVkLayouts.end()) {
-            return itr->second;
-        }
-        auto vklayout = createLayout(mDevice, layout->bitmask);
-        mVkLayouts[layout->bitmask] = vklayout;
-        return vklayout;
-    }
-
-    ~DescriptorSetLayoutManager() {
-        for (auto& itr: mVkLayouts) {
-            vkDestroyDescriptorSetLayout(mDevice, itr.second, VKALLOC);
-        }
->>>>>>> 66abb75b
-    }
-
-private:
-    VkDevice mDevice;
-<<<<<<< HEAD
-    std::vector<std::unique_ptr<DescriptorPool>> mPools;
-};
-
-template<typename Key>
-struct Equal {
-    bool operator()(Key const& k1, Key const& k2) const {
-        return 0 == memcmp((const void*) &k1, (const void*) &k2, sizeof(Key));
-    }
-};
-
-template<typename Bitmask>
-uint32_t createBindings(VkDescriptorSetLayoutBinding* toBind, uint32_t count, VkDescriptorType type,
-        Bitmask const& mask) {
-    Bitmask alreadySeen;
-    mask.forEachSetBit([&](size_t index) {
-        VkShaderStageFlags stages = 0;
-        uint32_t binding = 0;
-        if (index < getFragmentStageShift<Bitmask>()) {
-            binding = (uint32_t) index;
-            stages |= VK_SHADER_STAGE_VERTEX_BIT;
-            auto fragIndex = index + getFragmentStageShift<Bitmask>();
-            if (mask.test(fragIndex)) {
-                stages |= VK_SHADER_STAGE_FRAGMENT_BIT;
-                alreadySeen.set(fragIndex);
-            }
-        } else if (!alreadySeen.test(index)) {
-            // We are in fragment stage bits
-            binding = (uint32_t) (index - getFragmentStageShift<Bitmask>());
-            stages |= VK_SHADER_STAGE_FRAGMENT_BIT;
-        }
-
-        if (stages) {
-            toBind[count++] = {
-                .binding = binding,
-                .descriptorType = type,
-                .descriptorCount = 1,
-                .stageFlags = stages,
-            };
-        }
-    });
-    return count;
-}
-
-inline VkDescriptorSetLayout createLayout(VkDevice device, BitmaskGroup const& bitmaskGroup) {
-    // Note that the following *needs* to be static so that VkDescriptorSetLayoutCreateInfo will not
-    // refer to stack memory.
-    VkDescriptorSetLayoutBinding toBind[VulkanDescriptorSetLayout::MAX_BINDINGS];
-    uint32_t count = 0;
-
-    count = createBindings(toBind, count, VK_DESCRIPTOR_TYPE_UNIFORM_BUFFER_DYNAMIC,
-            bitmaskGroup.dynamicUbo);
-    count = createBindings(toBind, count, VK_DESCRIPTOR_TYPE_UNIFORM_BUFFER, bitmaskGroup.ubo);
-    count = createBindings(toBind, count, VK_DESCRIPTOR_TYPE_COMBINED_IMAGE_SAMPLER,
-            bitmaskGroup.sampler);
-    count = createBindings(toBind, count, VK_DESCRIPTOR_TYPE_INPUT_ATTACHMENT,
-            bitmaskGroup.inputAttachment);
-
-    assert_invariant(count != 0 && "Need at least one binding for descriptor set layout.");
-    VkDescriptorSetLayoutCreateInfo dlinfo = {
-            .sType = VK_STRUCTURE_TYPE_DESCRIPTOR_SET_LAYOUT_CREATE_INFO,
-            .pNext = nullptr,
-            .bindingCount = count,
-            .pBindings = toBind,
-    };
-
-    VkDescriptorSetLayout layout;
-    vkCreateDescriptorSetLayout(device, &dlinfo, VKALLOC, &layout);
-    return layout;
-}
-=======
-    tsl::robin_map<BitmaskGroup, VkDescriptorSetLayout, BitmaskGroupHashFn, BitmaskGroupEqual>
-            mVkLayouts;
-};
-
-class VulkanDescriptorSetManager::DescriptorSetHistory {
-private:
-    using TextureBundle = std::pair<VulkanTexture*, VkImageSubresourceRange>;
->>>>>>> 66abb75b
-
-class DescriptorSetLayoutManager {
-public:
-<<<<<<< HEAD
     DescriptorSetLayoutManager(VkDevice device)
         : mDevice(device) {}
 
@@ -457,211 +347,11 @@
             mVkLayouts;
 };
 
-} // anonymous namespace
-
-class VulkanDescriptorSetManager::Impl {
+class VulkanDescriptorSetManager::DescriptorSetHistory {
 private:
-    struct DescriptorSetHistory {
-    private:
-        using TextureBundle = std::pair<VulkanTexture*, VkImageSubresourceRange>;
-    public:
-        DescriptorSetHistory()
-            : dynamicUboCount(0),
-              mResources(nullptr) {}
-
-        DescriptorSetHistory(UniformBufferBitmask const& dynamicUbo, uint8_t uniqueDynamicUboCount,
-                VulkanResourceAllocator* allocator, VulkanDescriptorSet* set)
-            : dynamicUboMask(dynamicUbo),
-              dynamicUboCount(uniqueDynamicUboCount),
-              mResources(allocator),
-              mSet(set),
-              mBound(false) {
-            assert_invariant(set);
-            // initial state is unbound.
-            mResources.acquire(mSet);
-            unbind();
-        }
-
-        ~DescriptorSetHistory() {
-            if (mSet) {
-                mResources.clear();
-            }
-        }
-
-        void setOffsets(backend::DescriptorSetOffsetArray&& offsets) noexcept {
-            mOffsets = std::move(offsets);
-            mBound = false;
-        }
-
-        void write(uint8_t binding) noexcept {
-            mBound = false;
-        }
-
-        // Ownership will be transfered to the commandbuffer.
-        void bind(VulkanCommandBuffer* commands, VkPipelineLayout pipelineLayout, uint8_t index) noexcept {
-            VkCommandBuffer const cmdbuffer = commands->buffer();
-            vkCmdBindDescriptorSets(cmdbuffer, VK_PIPELINE_BIND_POINT_GRAPHICS, pipelineLayout,
-                    index, 1, &mSet->vkSet, dynamicUboCount, mOffsets.data());
-
-            commands->acquire(mSet);
-            mResources.clear();
-            mBound = true;
-        }
-
-        void unbind() noexcept {
-            mResources.acquire(mSet);
-            mBound = false;
-        }
-
-        bool bound() const noexcept { return mBound; }
-
-        UniformBufferBitmask const dynamicUboMask;
-        uint8_t const dynamicUboCount;
-
-    private:
-        FixedSizeVulkanResourceManager<1> mResources;
-        VulkanDescriptorSet* mSet = nullptr;
-
-        backend::DescriptorSetOffsetArray mOffsets;
-        bool mBound = false;
-    };
-
-    using DescriptorSetHistoryArray =
-            std::array<DescriptorSetHistory*, UNIQUE_DESCRIPTOR_SET_COUNT>;
-
-    struct BoundInfo {
-        VkPipelineLayout pipelineLayout = VK_NULL_HANDLE;
-        DescriptorSetMask setMask;
-        DescriptorSetHistoryArray boundSets;
-
-        bool operator==(BoundInfo const& info) const {
-            if (pipelineLayout != info.pipelineLayout || setMask != info.setMask) {
-                return false;
-            }
-            bool equal = true;
-            setMask.forEachSetBit([&](size_t i) {
-                if (boundSets[i] != info.boundSets[i]) {
-                    equal = false;
-                }
-            });
-            return equal;
-        }
-    };
+    using TextureBundle = std::pair<VulkanTexture*, VkImageSubresourceRange>;
 
 public:
-    Impl(VkDevice device, VulkanResourceAllocator* resourceAllocator)
-        : mDevice(device),
-          mResourceAllocator(resourceAllocator),
-          mLayoutManager(device),
-          mDescriptorPool(device) {}
-
-    // bind() is not really binding the set but just stashing until we have all the info
-    // (pipelinelayout).
-    void bind(uint8_t setIndex, VulkanDescriptorSet* set,
-            backend::DescriptorSetOffsetArray&& offsets) {
-        auto& history = mHistory[set];
-        history.setOffsets(std::move(offsets));
-
-        auto lastHistory = mStashedSets[setIndex];
-        if (lastHistory) {
-            lastHistory->unbind();
-        }
-        mStashedSets[setIndex] = &history;
-    }
-
-    void commit(VulkanCommandBuffer* commands, VkPipelineLayout pipelineLayout,
-            DescriptorSetMask const& setMask) {
-        DescriptorSetHistoryArray& updateSets = mStashedSets;
-
-        // setMask indicates the set of descriptor sets the driver wants to bind, curMask is the
-        // actual set of sets that *needs* to be bound.
-        DescriptorSetMask curMask = setMask;
-
-        setMask.forEachSetBit([&](size_t index) {
-            if (!updateSets[index] || updateSets[index]->bound()) {
-                curMask.unset(index);
-            }
-        });
-
-        BoundInfo nextInfo = {
-            pipelineLayout,
-            setMask,
-            updateSets,
-        };
-        if (curMask.none() && mLastBoundInfo == nextInfo) {
-            return;
-        }
-
-        curMask.forEachSetBit([&updateSets, commands, pipelineLayout](size_t index) {
-            updateSets[index]->bind(commands, pipelineLayout, index);
-        });
-        mLastBoundInfo = nextInfo;
-    }
-
-    void updateBuffer(VulkanDescriptorSet* set, uint8_t binding, VulkanBufferObject* bufferObject,
-            VkDeviceSize offset, VkDeviceSize size) noexcept {
-        VkDescriptorBufferInfo const info = {
-            .buffer = bufferObject->buffer.getGpuBuffer(),
-            .offset = offset,
-            .range = size,
-        };
-
-        VkDescriptorType type = VK_DESCRIPTOR_TYPE_UNIFORM_BUFFER;
-        auto& history = mHistory[set];
-
-        if (history.dynamicUboMask.test(binding)) {
-            type = VK_DESCRIPTOR_TYPE_UNIFORM_BUFFER_DYNAMIC;
-        }
-        VkWriteDescriptorSet const descriptorWrite = {
-            .sType = VK_STRUCTURE_TYPE_WRITE_DESCRIPTOR_SET,
-            .pNext = nullptr,
-            .dstSet = set->vkSet,
-            .dstBinding = binding,
-            .descriptorCount = 1,
-            .descriptorType = type,
-            .pBufferInfo = &info,
-        };
-        vkUpdateDescriptorSets(mDevice, 1, &descriptorWrite, 0, nullptr);
-        set->acquire(bufferObject);
-        history.write(binding);
-    }
-
-    void updateSampler(VulkanDescriptorSet* set, uint8_t binding, VulkanTexture* texture,
-            VkSampler sampler) noexcept {
-        VkDescriptorImageInfo info{
-            .sampler = sampler,
-        };
-        VkImageSubresourceRange const range = texture->getPrimaryViewRange();
-        VkImageViewType const expectedType = texture->getViewType();
-        if (any(texture->usage & TextureUsage::DEPTH_ATTACHMENT) &&
-                expectedType == VK_IMAGE_VIEW_TYPE_2D) {
-            // If the sampler is part of a mipmapped depth texture, where one of the level *can* be
-            // an attachment, then the sampler for this texture has the same view properties as a
-            // view for an attachment. Therefore, we can use getAttachmentView to get a
-            // corresponding VkImageView.
-            info.imageView = texture->getAttachmentView(range);
-        } else {
-            info.imageView = texture->getViewForType(range, expectedType);
-        }
-        info.imageLayout = imgutil::getVkLayout(texture->getPrimaryImageLayout());
-        VkWriteDescriptorSet const descriptorWrite = {
-            .sType = VK_STRUCTURE_TYPE_WRITE_DESCRIPTOR_SET,
-            .pNext = nullptr,
-            .dstSet = set->vkSet,
-            .dstBinding = binding,
-            .descriptorCount = 1,
-            .descriptorType = VK_DESCRIPTOR_TYPE_COMBINED_IMAGE_SAMPLER,
-            .pImageInfo = &info,
-        };
-        vkUpdateDescriptorSets(mDevice, 1, &descriptorWrite, 0, nullptr);
-        set->acquire(texture);
-        mHistory[set].write(binding);
-    }
-
-    void updateInputAttachment(VulkanDescriptorSet* set, VulkanAttachment attachment) noexcept {
-        // TOOD: fill-in this region
-    }
-=======
     DescriptorSetHistory()
         : dynamicUboCount(0),
           mResources(nullptr) {}
@@ -742,7 +432,6 @@
         backend::DescriptorSetOffsetArray&& offsets) {
     auto history = mHistory[set].get();
     history->setOffsets(std::move(offsets));
->>>>>>> 66abb75b
 
     auto lastHistory = mStashedSets[setIndex];
     if (lastHistory) {
@@ -751,68 +440,6 @@
     mStashedSets[setIndex] = history;
 }
 
-<<<<<<< HEAD
-    void createSet(Handle<HwDescriptorSet> handle, VulkanDescriptorSetLayout* layout) {
-        auto const vkSet = mDescriptorPool.obtainSet(layout);
-        auto const& count = layout->count;
-        auto const vklayout = layout->getVkLayout();
-        VulkanDescriptorSet* set =
-                mResourceAllocator->construct<VulkanDescriptorSet>(handle, mResourceAllocator,
-                        vkSet, [vkSet, count, vklayout, this](VulkanDescriptorSet* set) {
-                            eraseSetFromHistory(set);
-                            mDescriptorPool.recycle(count, vklayout, vkSet);
-                        });
-        mHistory.emplace(
-            std::piecewise_construct,
-            std::forward_as_tuple(set),
-            std::forward_as_tuple(layout->bitmask.dynamicUbo, layout->count.dynamicUbo,
-                                  mResourceAllocator, set));
-    }
-
-    void destroySet(Handle<HwDescriptorSet> handle) {
-        VulkanDescriptorSet* set = mResourceAllocator->handle_cast<VulkanDescriptorSet*>(handle);
-        eraseSetFromHistory(set);
-    }
-
-    void initVkLayout(VulkanDescriptorSetLayout* layout) {
-        layout->setVkLayout(mLayoutManager.getVkLayout(layout));
-    }
-
-private:
-    inline void eraseSetFromHistory(VulkanDescriptorSet* set) {
-        DescriptorSetHistory* history = &mHistory[set];
-        mHistory.erase(set);
-
-        for (uint8_t i = 0; i < mStashedSets.size(); ++i) {
-            if (mStashedSets[i] == history) {
-                mStashedSets[i] = nullptr;
-            }
-        }
-    }
-
-    VkDevice mDevice;
-    VulkanResourceAllocator* mResourceAllocator;
-    DescriptorSetLayoutManager mLayoutManager;
-    DescriptorInfinitePool mDescriptorPool;
-    std::pair<VulkanAttachment, VkDescriptorImageInfo> mInputAttachment;
-    std::unordered_map<VulkanDescriptorSet*, DescriptorSetHistory> mHistory;
-    DescriptorSetHistoryArray mStashedSets = {};
-
-    BoundInfo mLastBoundInfo;
-
-    VkDescriptorBufferInfo mPlaceHolderBufferInfo;
-    VkDescriptorImageInfo mPlaceHolderImageInfo;
-};
-
-VulkanDescriptorSetManager::VulkanDescriptorSetManager(VkDevice device,
-        VulkanResourceAllocator* resourceAllocator)
-    : mImpl(new Impl(device, resourceAllocator)) {}
-
-void VulkanDescriptorSetManager::terminate() noexcept {
-    assert_invariant(mImpl);
-    delete mImpl;
-    mImpl = nullptr;
-=======
 void VulkanDescriptorSetManager::commit(VulkanCommandBuffer* commands,
         VkPipelineLayout pipelineLayout, DescriptorSetMask const& setMask) {
     DescriptorSetHistoryArray& updateSets = mStashedSets;
@@ -840,52 +467,10 @@
         updateSets[index]->bind(commands, pipelineLayout, index);
     });
     mLastBoundInfo = nextInfo;
->>>>>>> 66abb75b
 }
 
 void VulkanDescriptorSetManager::updateBuffer(VulkanDescriptorSet* set, uint8_t binding,
         VulkanBufferObject* bufferObject, VkDeviceSize offset, VkDeviceSize size) noexcept {
-<<<<<<< HEAD
-    mImpl->updateBuffer(set, binding, bufferObject, offset, size);
-}
-
-void VulkanDescriptorSetManager::updateSampler(VulkanDescriptorSet* set, uint8_t binding,
-        VulkanTexture* texture, VkSampler sampler) noexcept {
-    mImpl->updateSampler(set, binding, texture, sampler);
-}
-
-void VulkanDescriptorSetManager::updateInputAttachment(VulkanDescriptorSet* set,
-        VulkanAttachment attachment) noexcept {
-    mImpl->updateInputAttachment(set, attachment);
-}
-
-void VulkanDescriptorSetManager::setPlaceHolders(VkSampler sampler, VulkanTexture* texture,
-        VulkanBufferObject* bufferObject) noexcept {
-    mImpl->setPlaceHolders(sampler, texture, bufferObject);
-}
-
-void VulkanDescriptorSetManager::bind(uint8_t setIndex, VulkanDescriptorSet* set,
-        backend::DescriptorSetOffsetArray&& offsets) {
-    return mImpl->bind(setIndex, set, std::move(offsets));
-}
-
-void VulkanDescriptorSetManager::commit(VulkanCommandBuffer* commands,
-        VkPipelineLayout pipelineLayout, DescriptorSetMask const& setMask) {
-    mImpl->commit(commands, pipelineLayout, setMask);
-}
-
-void VulkanDescriptorSetManager::createSet(Handle<HwDescriptorSet> handle,
-        VulkanDescriptorSetLayout* layout) {
-    mImpl->createSet(handle, layout);
-}
-
-void VulkanDescriptorSetManager::destroySet(Handle<HwDescriptorSet> handle) {
-    mImpl->destroySet(handle);
-}
-
-void VulkanDescriptorSetManager::initVkLayout(VulkanDescriptorSetLayout* layout) {
-    mImpl->initVkLayout(layout);
-=======
     VkDescriptorBufferInfo const info = {
         .buffer = bufferObject->buffer.getGpuBuffer(),
         .offset = offset,
@@ -981,7 +566,6 @@
             mStashedSets[i] = nullptr;
         }
     }
->>>>>>> 66abb75b
 }
 
 
