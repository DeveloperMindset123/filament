/*
 * Copyright (C) 2018 The Android Open Source Project
 *
 * Licensed under the Apache License, Version 2.0 (the "License");
 * you may not use this file except in compliance with the License.
 * You may obtain a copy of the License at
 *
 *      http://www.apache.org/licenses/LICENSE-2.0
 *
 * Unless required by applicable law or agreed to in writing, software
 * distributed under the License is distributed on an "AS IS" BASIS,
 * WITHOUT WARRANTIES OR CONDITIONS OF ANY KIND, either express or implied.
 * See the License for the specific language governing permissions and
 * limitations under the License.
 */

#include "VulkanDriver.h"

#include "CommandStreamDispatcher.h"
#include "DataReshaper.h"
#include "VulkanBuffer.h"
#include "VulkanCommands.h"
#include "VulkanDriverFactory.h"
#include "VulkanHandles.h"
#include "VulkanMemory.h"
#include "VulkanTexture.h"

#include <backend/platforms/VulkanPlatform.h>

#include <utils/CString.h>
#include <utils/FixedCapacityVector.h>
#include <utils/Panic.h>

#ifndef NDEBUG
#include <set>  // For VulkanDriver::debugCommandBegin
#endif

using namespace bluevk;

using utils::FixedCapacityVector;

// Vulkan functions often immediately dereference pointers, so it's fine to pass in a pointer
// to a stack-allocated variable.
#pragma clang diagnostic push
#pragma clang diagnostic ignored "-Wreturn-stack-address"
#pragma clang diagnostic ignored "-Wunused-parameter"

namespace filament::backend {

namespace {

VmaAllocator createAllocator(VkInstance instance, VkPhysicalDevice physicalDevice,
        VkDevice device) {
    VmaAllocator allocator;
    VmaVulkanFunctions const funcs {
#if VMA_DYNAMIC_VULKAN_FUNCTIONS
        .vkGetInstanceProcAddr = vkGetInstanceProcAddr,
        .vkGetDeviceProcAddr = vkGetDeviceProcAddr,
#else
        .vkGetPhysicalDeviceProperties = vkGetPhysicalDeviceProperties,
        .vkGetPhysicalDeviceMemoryProperties = vkGetPhysicalDeviceMemoryProperties,
        .vkAllocateMemory = vkAllocateMemory,
        .vkFreeMemory = vkFreeMemory,
        .vkMapMemory = vkMapMemory,
        .vkUnmapMemory = vkUnmapMemory,
        .vkFlushMappedMemoryRanges = vkFlushMappedMemoryRanges,
        .vkInvalidateMappedMemoryRanges = vkInvalidateMappedMemoryRanges,
        .vkBindBufferMemory = vkBindBufferMemory,
        .vkBindImageMemory = vkBindImageMemory,
        .vkGetBufferMemoryRequirements = vkGetBufferMemoryRequirements,
        .vkGetImageMemoryRequirements = vkGetImageMemoryRequirements,
        .vkCreateBuffer = vkCreateBuffer,
        .vkDestroyBuffer = vkDestroyBuffer,
        .vkCreateImage = vkCreateImage,
        .vkDestroyImage = vkDestroyImage,
        .vkCmdCopyBuffer = vkCmdCopyBuffer,
        .vkGetBufferMemoryRequirements2KHR = vkGetBufferMemoryRequirements2KHR,
        .vkGetImageMemoryRequirements2KHR = vkGetImageMemoryRequirements2KHR
#endif
    };
    VmaAllocatorCreateInfo const allocatorInfo {
        .physicalDevice = physicalDevice,
        .device = device,
        .pVulkanFunctions = &funcs,
        .instance = instance,
    };
    vmaCreateAllocator(&allocatorInfo, &allocator);
    return allocator;
}

VulkanTexture* createEmptyTexture(VkDevice device, VkPhysicalDevice physicalDevice,
        VulkanContext const& context, VmaAllocator allocator, VulkanCommands* commands,
        VulkanResourceAllocator* handleAllocator, VulkanStagePool& stagePool) {
    VulkanTexture* emptyTexture = new VulkanTexture(device, physicalDevice, context, allocator,
            commands, handleAllocator, SamplerType::SAMPLER_2D, 1, TextureFormat::RGBA8, 1, 1, 1, 1,
            TextureUsage::DEFAULT | TextureUsage::COLOR_ATTACHMENT | TextureUsage::SUBPASS_INPUT,
            stagePool, true /* heap allocated */);
    uint32_t black = 0;
    PixelBufferDescriptor pbd(&black, 4, PixelDataFormat::RGBA, PixelDataType::UBYTE);
    emptyTexture->updateImage(pbd, 1, 1, 1, 0, 0, 0, 0);
    return emptyTexture;
}

VulkanBufferObject* createEmptyBufferObject(VmaAllocator allocator, VulkanStagePool& stagePool,
        VulkanCommands* commands) {
    VulkanBufferObject* obj =
            new VulkanBufferObject(allocator, stagePool, 1, BufferObjectBinding::UNIFORM);
    uint8_t byte = 0;
    obj->buffer.loadFromCpu(commands->get().buffer(), &byte, 0, 1);
    return obj;
}

#if FVK_ENABLED(FVK_DEBUG_VALIDATION)
VKAPI_ATTR VkBool32 VKAPI_CALL debugReportCallback(VkDebugReportFlagsEXT flags,
        VkDebugReportObjectTypeEXT objectType, uint64_t object, size_t location,
        int32_t messageCode, const char* pLayerPrefix, const char* pMessage, void* pUserData) {
    if (flags & VK_DEBUG_REPORT_ERROR_BIT_EXT) {
        FVK_LOGE << "VULKAN ERROR: (" << pLayerPrefix << ") " << pMessage << utils::io::endl;
    } else {
        // TODO: emit best practices warnings about aggressive pipeline barriers.
        if (strstr(pMessage, "ALL_GRAPHICS_BIT") || strstr(pMessage, "ALL_COMMANDS_BIT")) {
            return VK_FALSE;
        }
        FVK_LOGW << "VULKAN WARNING: (" << pLayerPrefix << ") " << pMessage << utils::io::endl;
    }
    FVK_LOGE << utils::io::endl;
    return VK_FALSE;
}
#endif // FVK_EANBLED(FVK_DEBUG_VALIDATION)

#if FVK_ENABLED(FVK_DEBUG_DEBUG_UTILS)
VKAPI_ATTR VkBool32 VKAPI_CALL debugUtilsCallback(VkDebugUtilsMessageSeverityFlagBitsEXT severity,
        VkDebugUtilsMessageTypeFlagsEXT types, const VkDebugUtilsMessengerCallbackDataEXT* cbdata,
        void* pUserData) {
    if (severity & VK_DEBUG_UTILS_MESSAGE_SEVERITY_ERROR_BIT_EXT) {
        FVK_LOGE << "VULKAN ERROR: (" << cbdata->pMessageIdName << ") " << cbdata->pMessage
                 << utils::io::endl;
    } else {
        // TODO: emit best practices warnings about aggressive pipeline barriers.
        if (strstr(cbdata->pMessage, "ALL_GRAPHICS_BIT")
                || strstr(cbdata->pMessage, "ALL_COMMANDS_BIT")) {
            return VK_FALSE;
        }
        FVK_LOGW << "VULKAN WARNING: (" << cbdata->pMessageIdName << ") " << cbdata->pMessage
                 << utils::io::endl;
    }
    FVK_LOGE << utils::io::endl;
    return VK_FALSE;
}
#endif // FVK_EANBLED(FVK_DEBUG_DEBUG_UTILS)


}// anonymous namespace

#if FVK_ENABLED(FVK_DEBUG_DEBUG_UTILS)
using DebugUtils = VulkanDriver::DebugUtils;
DebugUtils* DebugUtils::mSingleton = nullptr;

DebugUtils::DebugUtils(VkInstance instance, VkDevice device, VulkanContext const* context)
    : mInstance(instance), mDevice(device), mEnabled(context->isDebugUtilsSupported()) {

#if FVK_ENABLED(FVK_DEBUG_VALIDATION)
    // Also initialize debug utils messenger here
    if (mEnabled) {
        VkDebugUtilsMessengerCreateInfoEXT const createInfo = {
                .sType = VK_STRUCTURE_TYPE_DEBUG_UTILS_MESSENGER_CREATE_INFO_EXT,
                .pNext = nullptr,
                .flags = 0,
                .messageSeverity = VK_DEBUG_UTILS_MESSAGE_SEVERITY_WARNING_BIT_EXT
                                   | VK_DEBUG_UTILS_MESSAGE_SEVERITY_ERROR_BIT_EXT,
                .messageType = VK_DEBUG_UTILS_MESSAGE_TYPE_GENERAL_BIT_EXT
                               | VK_DEBUG_UTILS_MESSAGE_TYPE_VALIDATION_BIT_EXT,
                .pfnUserCallback = debugUtilsCallback,
        };
        VkResult result = vkCreateDebugUtilsMessengerEXT(instance, &createInfo,
                VKALLOC, &mDebugMessenger);
        FILAMENT_CHECK_POSTCONDITION(result == VK_SUCCESS)
                << "Unable to create Vulkan debug messenger.";
    }
#endif // FVK_EANBLED(FVK_DEBUG_VALIDATION)
}

DebugUtils* DebugUtils::get() {
    assert_invariant(DebugUtils::mSingleton);
    return DebugUtils::mSingleton;
}

DebugUtils::~DebugUtils() {
    if (mDebugMessenger) {
        vkDestroyDebugUtilsMessengerEXT(mInstance, mDebugMessenger, VKALLOC);
    }
}

void DebugUtils::setName(VkObjectType type, uint64_t handle, char const* name) {
    auto impl = DebugUtils::get();
    if (!impl->mEnabled) {
        return;
    }
    VkDebugUtilsObjectNameInfoEXT const info = {
            .sType = VK_STRUCTURE_TYPE_DEBUG_UTILS_OBJECT_NAME_INFO_EXT,
            .pNext = nullptr,
            .objectType = type,
            .objectHandle = handle,
            .pObjectName = name,
    };
    vkSetDebugUtilsObjectNameEXT(impl->mDevice, &info);
}
#endif // FVK_EANBLED(FVK_DEBUG_DEBUG_UTILS)

Dispatcher VulkanDriver::getDispatcher() const noexcept {
    return ConcreteDispatcher<VulkanDriver>::make();
}

VulkanDriver::VulkanDriver(VulkanPlatform* platform, VulkanContext const& context,
        Platform::DriverConfig const& driverConfig) noexcept
    : mPlatform(platform),
      mAllocator(createAllocator(mPlatform->getInstance(), mPlatform->getPhysicalDevice(),
              mPlatform->getDevice())),
      mContext(context),
      mResourceAllocator(driverConfig.handleArenaSize, driverConfig.disableHandleUseAfterFreeCheck),
      mResourceManager(&mResourceAllocator),
      mThreadSafeResourceManager(&mResourceAllocator),
      mCommands(mPlatform->getDevice(), mPlatform->getGraphicsQueue(),
              mPlatform->getGraphicsQueueFamilyIndex(), &mContext, &mResourceAllocator),
      mPipelineLayoutCache(mPlatform->getDevice(), &mResourceAllocator),
      mPipelineCache(mPlatform->getDevice(), mAllocator),
      mStagePool(mAllocator, &mCommands),
      mFramebufferCache(mPlatform->getDevice()),
      mSamplerCache(mPlatform->getDevice()),
      mBlitter(mPlatform->getPhysicalDevice(), &mCommands),
      mReadPixels(mPlatform->getDevice()),
      mDescriptorSetManager(mPlatform->getDevice(), &mResourceAllocator),
      mIsSRGBSwapChainSupported(mPlatform->getCustomization().isSRGBSwapChainSupported),
      mStereoscopicType(driverConfig.stereoscopicType) {

#if FVK_ENABLED(FVK_DEBUG_DEBUG_UTILS)
    DebugUtils::mSingleton =
            new DebugUtils(mPlatform->getInstance(), mPlatform->getDevice(), &context);
#endif

#if FVK_ENABLED(FVK_DEBUG_VALIDATION)
    UTILS_UNUSED const PFN_vkCreateDebugReportCallbackEXT createDebugReportCallback
            = vkCreateDebugReportCallbackEXT;
    if (!context.isDebugUtilsSupported() && createDebugReportCallback) {
        VkDebugReportCallbackCreateInfoEXT const cbinfo = {
                .sType = VK_STRUCTURE_TYPE_DEBUG_REPORT_CALLBACK_CREATE_INFO_EXT,
                .flags = VK_DEBUG_REPORT_WARNING_BIT_EXT | VK_DEBUG_REPORT_ERROR_BIT_EXT,
                .pfnCallback = debugReportCallback,
        };
        VkResult result = createDebugReportCallback(mPlatform->getInstance(), &cbinfo, VKALLOC,
                &mDebugCallback);
        FILAMENT_CHECK_POSTCONDITION(result == VK_SUCCESS)
                << "Unable to create Vulkan debug callback.";
    }
#endif

    mTimestamps = std::make_unique<VulkanTimestamps>(mPlatform->getDevice());

    mEmptyTexture = createEmptyTexture(mPlatform->getDevice(), mPlatform->getPhysicalDevice(),
            mContext, mAllocator, &mCommands, &mResourceAllocator, mStagePool);
    mEmptyBufferObject = createEmptyBufferObject(mAllocator, mStagePool, &mCommands);

    mDescriptorSetManager.setPlaceHolders(mSamplerCache.getSampler({}), mEmptyTexture,
            mEmptyBufferObject);
}

VulkanDriver::~VulkanDriver() noexcept = default;

UTILS_NOINLINE
Driver* VulkanDriver::create(VulkanPlatform* platform, VulkanContext const& context,
         Platform::DriverConfig const& driverConfig) noexcept {
#if 0
    // this is useful for development, but too verbose even for debug builds
    // For reference on a 64-bits machine in Release mode:
    //    VulkanSamplerGroup            :  16       few
    //    HwStream                      :  24       few
    //    VulkanFence                   :  32       few
    //    VulkanProgram                 :  32       moderate
    //    VulkanIndexBuffer             :  64       moderate
    //    VulkanBufferObject            :  64       many
    // -- less than or equal 64 bytes
    //    VulkanRenderPrimitive         :  72       many
    //    VulkanVertexBufferInfo        :  96       moderate
    //    VulkanSwapChain               : 104       few
    //    VulkanTimerQuery              : 160       few
    // -- less than or equal 160 bytes
    //    VulkanVertexBuffer            : 192       moderate
    //    VulkanTexture                 : 224       moderate
    //    VulkanRenderTarget            : 312       few
    // -- less than or equal to 312 bytes

    FVK_LOGD
           << "\nVulkanSwapChain: " << sizeof(VulkanSwapChain)
           << "\nVulkanBufferObject: " << sizeof(VulkanBufferObject)
           << "\nVulkanVertexBuffer: " << sizeof(VulkanVertexBuffer)
           << "\nVulkanVertexBufferInfo: " << sizeof(VulkanVertexBufferInfo)
           << "\nVulkanIndexBuffer: " << sizeof(VulkanIndexBuffer)
           << "\nVulkanSamplerGroup: " << sizeof(VulkanSamplerGroup)
           << "\nVulkanRenderPrimitive: " << sizeof(VulkanRenderPrimitive)
           << "\nVulkanTexture: " << sizeof(VulkanTexture)
           << "\nVulkanTimerQuery: " << sizeof(VulkanTimerQuery)
           << "\nHwStream: " << sizeof(HwStream)
           << "\nVulkanRenderTarget: " << sizeof(VulkanRenderTarget)
           << "\nVulkanFence: " << sizeof(VulkanFence)
           << "\nVulkanProgram: " << sizeof(VulkanProgram)
           << utils::io::endl;
#endif

    assert_invariant(platform);
    size_t defaultSize = FVK_HANDLE_ARENA_SIZE_IN_MB * 1024U * 1024U;
    Platform::DriverConfig validConfig {driverConfig};
    validConfig.handleArenaSize = std::max(driverConfig.handleArenaSize, defaultSize);
    return new VulkanDriver(platform, context, validConfig);
}

ShaderModel VulkanDriver::getShaderModel() const noexcept {
#if defined(__ANDROID__) || defined(IOS)
    return ShaderModel::MOBILE;
#else
    return ShaderModel::DESKTOP;
#endif
}

void VulkanDriver::terminate() {
    // Flush and wait here to make sure all queued commands are executed and resources that are tied
    // to those commands are no longer referenced.
    finish(0);

    delete mEmptyBufferObject;
    delete mEmptyTexture;

    // Command buffers should come first since it might have commands depending on resources that
    // are about to be destroyed.
    mCommands.terminate();

    mResourceManager.clear();
    mTimestamps.reset();

    mBlitter.terminate();
    mReadPixels.terminate();

    // Allow the stage pool to clean up.
    mStagePool.gc();

    mStagePool.terminate();
    mPipelineCache.terminate();
    mFramebufferCache.reset();
    mSamplerCache.terminate();
    mDescriptorSetManager.terminate();
    mPipelineLayoutCache.terminate();

#if FVK_ENABLED(FVK_DEBUG_RESOURCE_LEAK)
    mResourceAllocator.print();
#endif

    vmaDestroyAllocator(mAllocator);

    if (mDebugCallback) {
        vkDestroyDebugReportCallbackEXT(mPlatform->getInstance(), mDebugCallback, VKALLOC);
    }

#if FVK_ENABLED(FVK_DEBUG_DEBUG_UTILS)
    assert_invariant(DebugUtils::mSingleton);
    delete DebugUtils::mSingleton;
#endif

    mPlatform->terminate();
}

void VulkanDriver::tick(int) {
    mCommands.updateFences();
}

// Garbage collection should not occur too frequently, only about once per frame. Internally, the
// eviction time of various resources is often measured in terms of an approximate frame number
// rather than the wall clock, because we must wait 3 frames after a DriverAPI-level resource has
// been destroyed for safe destruction, due to outstanding command buffers and triple buffering.
void VulkanDriver::collectGarbage() {
    FVK_SYSTRACE_CONTEXT();
    FVK_SYSTRACE_START("gc");
    // Command buffers need to be submitted and completed before other resources can be gc'd. And
    // its gc() function carrys out the *wait*.
    mCommands.gc();
    mStagePool.gc();
    mFramebufferCache.gc();
    mPipelineCache.gc();

#if FVK_ENABLED(FVK_DEBUG_RESOURCE_LEAK)
    mResourceAllocator.print();
#endif

    FVK_SYSTRACE_END();
}
void VulkanDriver::beginFrame(int64_t monotonic_clock_ns,
        int64_t refreshIntervalNs, uint32_t frameId) {
    FVK_SYSTRACE_CONTEXT();
    FVK_SYSTRACE_START("beginFrame");
    // Do nothing.
    FVK_SYSTRACE_END();
}

void VulkanDriver::setFrameScheduledCallback(Handle<HwSwapChain> sch,
        CallbackHandler* handler, FrameScheduledCallback&& callback) {
}

void VulkanDriver::setFrameCompletedCallback(Handle<HwSwapChain> sch,
        CallbackHandler* handler, utils::Invocable<void(void)>&& callback) {
}

void VulkanDriver::setPresentationTime(int64_t monotonic_clock_ns) {
}

void VulkanDriver::endFrame(uint32_t frameId) {
    FVK_SYSTRACE_CONTEXT();
    FVK_SYSTRACE_START("endframe");
    mCommands.flush();
    collectGarbage();
    FVK_SYSTRACE_END();
}

void VulkanDriver::updateDescriptorSetBuffer(
        backend::DescriptorSetHandle dsh,
        backend::descriptor_binding_t binding,
        backend::BufferObjectHandle boh,
        uint32_t offset,
        uint32_t size) {
    VulkanDescriptorSet* set = mResourceAllocator.handle_cast<VulkanDescriptorSet*>(dsh);
    VulkanBufferObject* obj = mResourceAllocator.handle_cast<VulkanBufferObject*>(boh);
    mDescriptorSetManager.updateBuffer(set, binding, obj, offset, size);
}

void VulkanDriver::updateDescriptorSetTexture(
        backend::DescriptorSetHandle dsh,
        backend::descriptor_binding_t binding,
        backend::TextureHandle th,
        SamplerParams params) {
    VulkanDescriptorSet* set = mResourceAllocator.handle_cast<VulkanDescriptorSet*>(dsh);
    VulkanTexture* texture = mResourceAllocator.handle_cast<VulkanTexture*>(th);

    // We need to make sure the initial layout transition has been completed before we can write
    // the sampler descriptor. We flush and wait until the transition has been completed.
    if (!texture->transitionReady()) {
        mCommands.flush();
        mCommands.wait();
    }

    VkSampler const vksampler = mSamplerCache.getSampler(params);
    mDescriptorSetManager.updateSampler(set, binding, texture, vksampler);
}

void VulkanDriver::flush(int) {
    FVK_SYSTRACE_CONTEXT();
    FVK_SYSTRACE_START("flush");
    mCommands.flush();
    FVK_SYSTRACE_END();
}

void VulkanDriver::finish(int dummy) {
    FVK_SYSTRACE_CONTEXT();
    FVK_SYSTRACE_START("finish");

    mCommands.flush();
    mCommands.wait();

    mReadPixels.runUntilComplete();
    FVK_SYSTRACE_END();
}

void VulkanDriver::createSamplerGroupR(Handle<HwSamplerGroup> sbh, uint32_t count,
        utils::FixedSizeString<32> debugName) {
    PANIC_PRECONDITION("Sampler Group is deprecated");
}

void VulkanDriver::createRenderPrimitiveR(Handle<HwRenderPrimitive> rph,
        Handle<HwVertexBuffer> vbh, Handle<HwIndexBuffer> ibh,
        PrimitiveType pt) {
    auto rp = mResourceAllocator.construct<VulkanRenderPrimitive>(rph,
            &mResourceAllocator, pt, vbh, ibh);
    mResourceManager.acquire(rp);
}

void VulkanDriver::destroyRenderPrimitive(Handle<HwRenderPrimitive> rph) {
    if (!rph) {
        return;
    }
    auto rp = mResourceAllocator.handle_cast<VulkanRenderPrimitive*>(rph);
    mResourceManager.release(rp);
}

void VulkanDriver::createVertexBufferInfoR(Handle<HwVertexBufferInfo> vbih, uint8_t bufferCount,
        uint8_t attributeCount, AttributeArray attributes) {
    auto vbi = mResourceAllocator.construct<VulkanVertexBufferInfo>(vbih,
            bufferCount, attributeCount, attributes);
    mResourceManager.acquire(vbi);
}

void VulkanDriver::destroyVertexBufferInfo(Handle<HwVertexBufferInfo> vbih) {
    if (!vbih) {
        return;
    }
    auto vbi = mResourceAllocator.handle_cast<VulkanVertexBufferInfo*>(vbih);
    mResourceManager.release(vbi);
}


void VulkanDriver::createVertexBufferR(Handle<HwVertexBuffer> vbh,
        uint32_t vertexCount, Handle<HwVertexBufferInfo> vbih) {
    auto vertexBuffer = mResourceAllocator.construct<VulkanVertexBuffer>(vbh,
            mContext, mStagePool, &mResourceAllocator, vertexCount, vbih);
    mResourceManager.acquire(vertexBuffer);
}

void VulkanDriver::destroyVertexBuffer(Handle<HwVertexBuffer> vbh) {
    if (!vbh) {
        return;
    }
    auto vertexBuffer = mResourceAllocator.handle_cast<VulkanVertexBuffer*>(vbh);
    mResourceManager.release(vertexBuffer);
}

void VulkanDriver::createIndexBufferR(Handle<HwIndexBuffer> ibh, ElementType elementType,
        uint32_t indexCount, BufferUsage usage) {
    auto elementSize = (uint8_t) getElementTypeSize(elementType);
    auto indexBuffer = mResourceAllocator.construct<VulkanIndexBuffer>(ibh, mAllocator, mStagePool,
            elementSize, indexCount);
    mResourceManager.acquire(indexBuffer);
}

void VulkanDriver::destroyIndexBuffer(Handle<HwIndexBuffer> ibh) {
    if (!ibh) {
        return;
    }
    auto indexBuffer = mResourceAllocator.handle_cast<VulkanIndexBuffer*>(ibh);
    mResourceManager.release(indexBuffer);
}

void VulkanDriver::createBufferObjectR(Handle<HwBufferObject> boh, uint32_t byteCount,
        BufferObjectBinding bindingType, BufferUsage usage) {
    auto bufferObject = mResourceAllocator.construct<VulkanBufferObject>(boh, mAllocator,
            mStagePool, byteCount, bindingType);
    mResourceManager.acquire(bufferObject);
}

void VulkanDriver::destroyBufferObject(Handle<HwBufferObject> boh) {
    if (!boh) {
        return;
    }
    auto bufferObject = mResourceAllocator.handle_cast<VulkanBufferObject*>(boh);
    mResourceManager.release(bufferObject);
}

void VulkanDriver::createTextureR(Handle<HwTexture> th, SamplerType target, uint8_t levels,
        TextureFormat format, uint8_t samples, uint32_t w, uint32_t h, uint32_t depth,
        TextureUsage usage) {
    auto vktexture = mResourceAllocator.construct<VulkanTexture>(th, mPlatform->getDevice(),
            mPlatform->getPhysicalDevice(), mContext, mAllocator, &mCommands, &mResourceAllocator,
            target, levels,
            format, samples, w, h, depth, usage, mStagePool);
    mResourceManager.acquire(vktexture);
}

void VulkanDriver::createTextureSwizzledR(Handle<HwTexture> th, SamplerType target, uint8_t levels,
        TextureFormat format, uint8_t samples, uint32_t w, uint32_t h, uint32_t depth,
        TextureUsage usage,
        TextureSwizzle r, TextureSwizzle g, TextureSwizzle b, TextureSwizzle a) {
    TextureSwizzle swizzleArray[] = {r, g, b, a};
    const VkComponentMapping swizzleMap = getSwizzleMap(swizzleArray);
    auto vktexture = mResourceAllocator.construct<VulkanTexture>(th, mPlatform->getDevice(),
            mPlatform->getPhysicalDevice(), mContext, mAllocator, &mCommands, &mResourceAllocator,
            target, levels, format, samples, w, h, depth, usage, mStagePool,
            false /*heap allocated */, swizzleMap);
    mResourceManager.acquire(vktexture);
}

void VulkanDriver::createTextureViewR(Handle<HwTexture> th,
        Handle<HwTexture> srch, uint8_t baseLevel, uint8_t levelCount) {
    VulkanTexture const* src = mResourceAllocator.handle_cast<VulkanTexture const*>(srch);
    auto vktexture = mResourceAllocator.construct<VulkanTexture>(th,
            mPlatform->getDevice(), mPlatform->getPhysicalDevice(), mContext, mAllocator, &mCommands,
            &mResourceAllocator, src, baseLevel, levelCount, mStagePool);
    mResourceManager.acquire(vktexture);
}

void VulkanDriver::createTextureExternalImageR(Handle<HwTexture> th, backend::TextureFormat format,
        uint32_t width, uint32_t height, backend::TextureUsage usage, void* image) {
}

void VulkanDriver::createTextureExternalImagePlaneR(Handle<HwTexture> th,
        backend::TextureFormat format, uint32_t width, uint32_t height, backend::TextureUsage usage,
        void* image, uint32_t plane) {
}

void VulkanDriver::importTextureR(Handle<HwTexture> th, intptr_t id,
        SamplerType target, uint8_t levels,
        TextureFormat format, uint8_t samples, uint32_t w, uint32_t h, uint32_t depth,
        TextureUsage usage) {
    // not supported in this backend
}

void VulkanDriver::destroyTexture(Handle<HwTexture> th) {
    if (!th) {
        return;
    }
    auto texture = mResourceAllocator.handle_cast<VulkanTexture*>(th);
    mResourceManager.release(texture);
}

void VulkanDriver::createProgramR(Handle<HwProgram> ph, Program&& program) {
    auto vkprogram
            = mResourceAllocator.construct<VulkanProgram>(ph, mPlatform->getDevice(), program);
    mResourceManager.acquire(vkprogram);
}

void VulkanDriver::destroyProgram(Handle<HwProgram> ph) {
    if (!ph) {
        return;
    }
    auto vkprogram = mResourceAllocator.handle_cast<VulkanProgram*>(ph);
    mResourceManager.release(vkprogram);
}

void VulkanDriver::createDefaultRenderTargetR(Handle<HwRenderTarget> rth, int) {
    assert_invariant(mDefaultRenderTarget == nullptr);
    VulkanRenderTarget* renderTarget = mResourceAllocator.construct<VulkanRenderTarget>(rth);
    mDefaultRenderTarget = renderTarget;
    mResourceManager.acquire(renderTarget);
}

void VulkanDriver::createRenderTargetR(Handle<HwRenderTarget> rth,
        TargetBufferFlags targets, uint32_t width, uint32_t height, uint8_t samples,
        uint8_t layerCount, MRT color, TargetBufferInfo depth, TargetBufferInfo stencil) {
    UTILS_UNUSED_IN_RELEASE math::vec2<uint32_t> tmin = {std::numeric_limits<uint32_t>::max()};
    UTILS_UNUSED_IN_RELEASE math::vec2<uint32_t> tmax = {0};
    UTILS_UNUSED_IN_RELEASE size_t attachmentCount = 0;

    VulkanAttachment colorTargets[MRT::MAX_SUPPORTED_RENDER_TARGET_COUNT] = {};
    for (int i = 0; i < MRT::MAX_SUPPORTED_RENDER_TARGET_COUNT; i++) {
        if (color[i].handle) {
            colorTargets[i] = {
                .texture = mResourceAllocator.handle_cast<VulkanTexture*>(color[i].handle),
                .level = color[i].level,
                .baseViewIndex = color[i].baseViewIndex,
                .layerCount = layerCount,
                .layer = color[i].layer,
            };
            UTILS_UNUSED_IN_RELEASE VkExtent2D extent = colorTargets[i].getExtent2D();
            tmin = { std::min(tmin.x, extent.width), std::min(tmin.y, extent.height) };
            tmax = { std::max(tmax.x, extent.width), std::max(tmax.y, extent.height) };
            attachmentCount++;
        }
    }

    VulkanAttachment depthStencil[2] = {};
    if (depth.handle) {
        depthStencil[0] = {
            .texture = mResourceAllocator.handle_cast<VulkanTexture*>(depth.handle),
            .level = depth.level,
            .baseViewIndex = depth.baseViewIndex,
            .layerCount = layerCount,
            .layer = depth.layer,
        };
        UTILS_UNUSED_IN_RELEASE VkExtent2D extent = depthStencil[0].getExtent2D();
        tmin = { std::min(tmin.x, extent.width), std::min(tmin.y, extent.height) };
        tmax = { std::max(tmax.x, extent.width), std::max(tmax.y, extent.height) };
        attachmentCount++;
    }

    if (stencil.handle) {
        depthStencil[1] = {
            .texture = mResourceAllocator.handle_cast<VulkanTexture*>(stencil.handle),
            .level = stencil.level,
            .baseViewIndex = stencil.baseViewIndex,
            .layerCount = layerCount,
            .layer = stencil.layer,
        };
        UTILS_UNUSED_IN_RELEASE VkExtent2D extent = depthStencil[1].getExtent2D();
        tmin = { std::min(tmin.x, extent.width), std::min(tmin.y, extent.height) };
        tmax = { std::max(tmax.x, extent.width), std::max(tmax.y, extent.height) };
        attachmentCount++;
    }

    // All attachments must have the same dimensions, which must be greater than or equal to the
    // render target dimensions.
    assert_invariant(attachmentCount > 0);
    assert_invariant(tmin == tmax);
    assert_invariant(tmin.x >= width && tmin.y >= height);

    auto renderTarget = mResourceAllocator.construct<VulkanRenderTarget>(rth, mPlatform->getDevice(),
<<<<<<< HEAD
            mPlatform->getPhysicalDevice(), mContext, mAllocator, &mCommands, &mResourceAllocator,
            width, height,
            samples, colorTargets, depthStencil, mStagePool);
=======
            mPlatform->getPhysicalDevice(), mContext, mAllocator, &mCommands, width, height,
            samples, colorTargets, depthStencil, mStagePool, layerCount);
>>>>>>> 3f4dac62
    mResourceManager.acquire(renderTarget);
}

void VulkanDriver::destroyRenderTarget(Handle<HwRenderTarget> rth) {
    if (!rth) {
        return;
    }

    VulkanRenderTarget* rt = mResourceAllocator.handle_cast<VulkanRenderTarget*>(rth);
    if (UTILS_UNLIKELY(rt == mDefaultRenderTarget)) {
        mDefaultRenderTarget = nullptr;
    }
    mResourceManager.release(rt);
}

void VulkanDriver::createFenceR(Handle<HwFence> fh, int) {
    VulkanCommandBuffer const& commandBuffer = mCommands.get();
    mResourceAllocator.construct<VulkanFence>(fh, commandBuffer.fence);
}

void VulkanDriver::createSwapChainR(Handle<HwSwapChain> sch, void* nativeWindow, uint64_t flags) {
    if ((flags & backend::SWAP_CHAIN_CONFIG_SRGB_COLORSPACE) != 0 && !isSRGBSwapChainSupported()) {
        FVK_LOGW << "sRGB swapchain requested, but Platform does not support it"
                 << utils::io::endl;
        flags = flags | ~(backend::SWAP_CHAIN_CONFIG_SRGB_COLORSPACE);
    }
    auto swapChain = mResourceAllocator.construct<VulkanSwapChain>(sch, mPlatform, mContext,
            mAllocator, &mCommands, &mResourceAllocator, mStagePool, nativeWindow, flags);
    mResourceManager.acquire(swapChain);
}

void VulkanDriver::createSwapChainHeadlessR(Handle<HwSwapChain> sch, uint32_t width,
        uint32_t height, uint64_t flags) {
    if ((flags & backend::SWAP_CHAIN_CONFIG_SRGB_COLORSPACE) != 0 && !isSRGBSwapChainSupported()) {
        FVK_LOGW << "sRGB swapchain requested, but Platform does not support it"
                      << utils::io::endl;
        flags = flags | ~(backend::SWAP_CHAIN_CONFIG_SRGB_COLORSPACE);
    }
    assert_invariant(width > 0 && height > 0 && "Vulkan requires non-zero swap chain dimensions.");
    auto swapChain = mResourceAllocator.construct<VulkanSwapChain>(sch, mPlatform, mContext,
            mAllocator, &mCommands, &mResourceAllocator, mStagePool,
            nullptr, flags, VkExtent2D{width, height});
    mResourceManager.acquire(swapChain);
}

void VulkanDriver::createTimerQueryR(Handle<HwTimerQuery> tqh, int) {
    // nothing to do, timer query was constructed in createTimerQueryS
}

void VulkanDriver::createDescriptorSetLayoutR(Handle<HwDescriptorSetLayout> dslh,
        backend::DescriptorSetLayout&& info) {
    VulkanDescriptorSetLayout* layout = mResourceAllocator.construct<VulkanDescriptorSetLayout>(
            dslh, mPlatform->getDevice(), info);
    mResourceManager.acquire(layout);
}

void VulkanDriver::createDescriptorSetR(Handle<HwDescriptorSet> dsh,
        Handle<HwDescriptorSetLayout> dslh) {
    auto layout = mResourceAllocator.handle_cast<VulkanDescriptorSetLayout*>(dslh);
    mDescriptorSetManager.createSet(dsh, layout);

    auto set = mResourceAllocator.handle_cast<VulkanDescriptorSet*>(dsh);
    mResourceManager.acquire(set);
}

Handle<HwVertexBufferInfo> VulkanDriver::createVertexBufferInfoS() noexcept {
    return mResourceAllocator.allocHandle<VulkanVertexBufferInfo>();
}

Handle<HwVertexBuffer> VulkanDriver::createVertexBufferS() noexcept {
    return mResourceAllocator.allocHandle<VulkanVertexBuffer>();
}

Handle<HwIndexBuffer> VulkanDriver::createIndexBufferS() noexcept {
    return mResourceAllocator.allocHandle<VulkanIndexBuffer>();
}

Handle<HwBufferObject> VulkanDriver::createBufferObjectS() noexcept {
    return mResourceAllocator.allocHandle<VulkanBufferObject>();
}

Handle<HwTexture> VulkanDriver::createTextureS() noexcept {
    return mResourceAllocator.allocHandle<VulkanTexture>();
}

Handle<HwTexture> VulkanDriver::createTextureSwizzledS() noexcept {
    return mResourceAllocator.allocHandle<VulkanTexture>();
}

Handle<HwTexture> VulkanDriver::createTextureViewS() noexcept {
    return mResourceAllocator.allocHandle<VulkanTexture>();
}

Handle<HwTexture> VulkanDriver::createTextureExternalImageS() noexcept {
    return mResourceAllocator.allocHandle<VulkanTexture>();
}

Handle<HwTexture> VulkanDriver::createTextureExternalImagePlaneS() noexcept {
    return mResourceAllocator.allocHandle<VulkanTexture>();
}

Handle<HwTexture> VulkanDriver::importTextureS() noexcept {
    return mResourceAllocator.allocHandle<VulkanTexture>();
}

Handle<HwSamplerGroup> VulkanDriver::createSamplerGroupS() noexcept {
    return mResourceAllocator.allocHandle<VulkanSamplerGroup>();
}

Handle<HwRenderPrimitive> VulkanDriver::createRenderPrimitiveS() noexcept {
    return mResourceAllocator.allocHandle<VulkanRenderPrimitive>();
}

Handle<HwProgram> VulkanDriver::createProgramS() noexcept {
    return mResourceAllocator.allocHandle<VulkanProgram>();
}

Handle<HwRenderTarget> VulkanDriver::createDefaultRenderTargetS() noexcept {
    return mResourceAllocator.allocHandle<VulkanRenderTarget>();
}

Handle<HwRenderTarget> VulkanDriver::createRenderTargetS() noexcept {
    return mResourceAllocator.allocHandle<VulkanRenderTarget>();
}

Handle<HwFence> VulkanDriver::createFenceS() noexcept {
    return mResourceAllocator.initHandle<VulkanFence>();
}

Handle<HwSwapChain> VulkanDriver::createSwapChainS() noexcept {
    return mResourceAllocator.allocHandle<VulkanSwapChain>();
}

Handle<HwSwapChain> VulkanDriver::createSwapChainHeadlessS() noexcept {
    return mResourceAllocator.allocHandle<VulkanSwapChain>();
}

Handle<HwTimerQuery> VulkanDriver::createTimerQueryS() noexcept {
    // The handle must be constructed here, as a synchronous call to getTimerQueryValue might happen
    // before createTimerQueryR is executed.
    Handle<HwTimerQuery> tqh
            = mResourceAllocator.initHandle<VulkanTimerQuery>(mTimestamps->getNextQuery());
    auto query = mResourceAllocator.handle_cast<VulkanTimerQuery*>(tqh);
    mThreadSafeResourceManager.acquire(query);
    return tqh;
}

Handle<HwDescriptorSetLayout> VulkanDriver::createDescriptorSetLayoutS() noexcept {
    return mResourceAllocator.allocHandle<VulkanDescriptorSetLayout>();
}

Handle<HwDescriptorSet> VulkanDriver::createDescriptorSetS() noexcept {
    return mResourceAllocator.allocHandle<VulkanDescriptorSet>();
}

void VulkanDriver::destroySamplerGroup(Handle<HwSamplerGroup> sbh) {
    if (!sbh) {
        return;
    }
    // Unlike most of the other "Hw" handles, the sampler buffer is an abstract concept and does
    // not map to any Vulkan objects. To handle destruction, the only thing we need to do is
    // ensure that the next draw call doesn't try to access a zombie sampler buffer. Therefore,
    // simply replace all weak references with null.
    auto* hwsb = mResourceAllocator.handle_cast<VulkanSamplerGroup*>(sbh);
    for (auto& binding : mSamplerBindings) {
        if (binding == hwsb) {
            binding = nullptr;
        }
    }
    mResourceManager.release(hwsb);
}

void VulkanDriver::destroySwapChain(Handle<HwSwapChain> sch) {
    if (!sch) {
        return;
    }
    VulkanSwapChain* swapChain = mResourceAllocator.handle_cast<VulkanSwapChain*>(sch);
    if (mCurrentSwapChain == swapChain) {
        mCurrentSwapChain = nullptr;
    }
    mResourceManager.release(swapChain);
}

void VulkanDriver::destroyStream(Handle<HwStream> sh) {
}

void VulkanDriver::destroyTimerQuery(Handle<HwTimerQuery> tqh) {
    if (!tqh) {
        return;
    }
    auto vtq = mResourceAllocator.handle_cast<VulkanTimerQuery*>(tqh);
    mThreadSafeResourceManager.release(vtq);
}

void VulkanDriver::destroyDescriptorSetLayout(Handle<HwDescriptorSetLayout> dslh) {
    VulkanDescriptorSetLayout* layout = mResourceAllocator.handle_cast<VulkanDescriptorSetLayout*>(dslh);
    mResourceManager.release(layout);
}

void VulkanDriver::destroyDescriptorSet(Handle<HwDescriptorSet> dsh) {
    mDescriptorSetManager.destroySet(dsh);
    VulkanDescriptorSet* set = mResourceAllocator.handle_cast<VulkanDescriptorSet*>(dsh);
    mResourceManager.release(set);
}

Handle<HwStream> VulkanDriver::createStreamNative(void* nativeStream) {
    return {};
}

Handle<HwStream> VulkanDriver::createStreamAcquired() {
    return {};
}

void VulkanDriver::setAcquiredImage(Handle<HwStream> sh, void* image,
        CallbackHandler* handler, StreamCallback cb, void* userData) {
}

void VulkanDriver::setStreamDimensions(Handle<HwStream> sh, uint32_t width, uint32_t height) {
}

int64_t VulkanDriver::getStreamTimestamp(Handle<HwStream> sh) {
    return 0;
}

void VulkanDriver::updateStreams(CommandStream* driver) {
}

void VulkanDriver::destroyFence(Handle<HwFence> fh) {
    mResourceAllocator.destruct<VulkanFence>(fh);
}

FenceStatus VulkanDriver::getFenceStatus(Handle<HwFence> fh) {
    auto& cmdfence = mResourceAllocator.handle_cast<VulkanFence*>(fh)->fence;
    if (!cmdfence) {
        // If wait is called before a fence actually exists, we return timeout.  This matches the
        // current behavior in OpenGLDriver, but we should eventually reconsider a different error
        // code.
        return FenceStatus::TIMEOUT_EXPIRED;
    }

    // Internally we use the VK_INCOMPLETE status to mean "not yet submitted".
    // When this fence gets submitted, its status changes to VK_NOT_READY.
    if (cmdfence->getStatus() == VK_SUCCESS) {
        return FenceStatus::CONDITION_SATISFIED;
    }

    // Two other states are possible:
    //  - VK_INCOMPLETE: the corresponding buffer has not yet been submitted.
    //  - VK_NOT_READY: the buffer has been submitted but not yet signaled.
    // In either case, we return TIMEOUT_EXPIRED to indicate the fence has not been signaled.
    return FenceStatus::TIMEOUT_EXPIRED;
}

// We create all textures using VK_IMAGE_TILING_OPTIMAL, so our definition of "supported" is that
// the GPU supports the given texture format with non-zero optimal tiling features.
bool VulkanDriver::isTextureFormatSupported(TextureFormat format) {
    VkFormat vkformat = getVkFormat(format);
    if (vkformat == VK_FORMAT_UNDEFINED) {
        return false;
    }
    VkFormatProperties info;
    vkGetPhysicalDeviceFormatProperties(mPlatform->getPhysicalDevice(), vkformat, &info);
    return info.optimalTilingFeatures != 0;
}

bool VulkanDriver::isTextureSwizzleSupported() {
    return true;
}

bool VulkanDriver::isTextureFormatMipmappable(TextureFormat format) {
    switch (format) {
        case TextureFormat::DEPTH16:
        case TextureFormat::DEPTH24:
        case TextureFormat::DEPTH32F:
        case TextureFormat::DEPTH24_STENCIL8:
        case TextureFormat::DEPTH32F_STENCIL8:
            return false;
        default:
            return isRenderTargetFormatSupported(format);
    }
}

bool VulkanDriver::isRenderTargetFormatSupported(TextureFormat format) {
    VkFormat vkformat = getVkFormat(format);
    if (vkformat == VK_FORMAT_UNDEFINED) {
        return false;
    }
    VkFormatProperties info;
    vkGetPhysicalDeviceFormatProperties(mPlatform->getPhysicalDevice(), vkformat, &info);
    return (info.optimalTilingFeatures & VK_FORMAT_FEATURE_COLOR_ATTACHMENT_BIT) != 0;
}

bool VulkanDriver::isFrameBufferFetchSupported() {
    // TODO: we must fix this before landing descriptor set change.  Otherwise, the scuba tests will fail.
    //return true;
    return false;
}

bool VulkanDriver::isFrameBufferFetchMultiSampleSupported() {
    return false;
}

bool VulkanDriver::isFrameTimeSupported() {
    return true;
}

bool VulkanDriver::isAutoDepthResolveSupported() {
    // TODO: this could be supported with vk 1.2 or VK_KHR_depth_stencil_resolve
    return false;
}

bool VulkanDriver::isSRGBSwapChainSupported() {
    return mIsSRGBSwapChainSupported;
}

bool VulkanDriver::isProtectedContentSupported() {
    // the SWAP_CHAIN_CONFIG_PROTECTED_CONTENT flag is not supported
    return false;
}

bool VulkanDriver::isStereoSupported() {
    switch (mStereoscopicType) {
        case backend::StereoscopicType::INSTANCED:
            return mContext.isClipDistanceSupported();
        case backend::StereoscopicType::MULTIVIEW:
            return mContext.isMultiviewEnabled();
        case backend::StereoscopicType::NONE:
            return false;
    }
}

bool VulkanDriver::isParallelShaderCompileSupported() {
    return false;
}

bool VulkanDriver::isDepthStencilResolveSupported() {
    // TODO: apparently it could be supported in core 1.2 and/or with VK_KHR_depth_stencil_resolve
    return false;
}

bool VulkanDriver::isDepthStencilBlitSupported(TextureFormat format) {
    auto const& formats = mContext.getBlittableDepthStencilFormats();
    return std::find(formats.begin(), formats.end(), getVkFormat(format)) != formats.end();
}

bool VulkanDriver::isProtectedTexturesSupported() {
    return false;
}

bool VulkanDriver::isWorkaroundNeeded(Workaround workaround) {
    switch (workaround) {
        case Workaround::SPLIT_EASU: {
            auto const vendorId = mContext.getPhysicalDeviceVendorId();
            // early exit condition is flattened in EASU code
            return vendorId == 0x5143; // Qualcomm
        }
        case Workaround::ALLOW_READ_ONLY_ANCILLARY_FEEDBACK_LOOP:
            // Supporting depth attachment as both sampler and attachment is only possible if we set
            // the depth attachment as read-only (e.g. during SSAO pass), however note that the
            // store-ops for attachments wrt VkRenderPass only has VK_ATTACHMENT_STORE_OP_DONT_CARE
            // and VK_ATTACHMENT_STORE_OP_STORE for versions below 1.3. Only at 1.3 and above do we
            // have a true read-only choice VK_ATTACHMENT_STORE_OP_NONE. That means for < 1.3, we
            // will trigger a validation sync error if we use the depth attachment also as a
            // sampler. See full error below:
            //
            // SYNC-HAZARD-WRITE-AFTER-READ(ERROR / SPEC): msgNum: 929810911 - Validation Error:
            // [ SYNC-HAZARD-WRITE-AFTER-READ ] Object 0: handle = 0x6160000c3680,
            // type = VK_OBJECT_TYPE_RENDER_PASS; | MessageID = 0x376bc9df | vkCmdEndRenderPass:
            // Hazard WRITE_AFTER_READ in subpass 0 for attachment 1 depth aspect during store with
            // storeOp VK_ATTACHMENT_STORE_OP_STORE. Access info (usage:
            // SYNC_LATE_FRAGMENT_TESTS_DEPTH_STENCIL_ATTACHMENT_WRITE, prior_usage:
            // SYNC_FRAGMENT_SHADER_SHADER_STORAGE_READ, read_barriers: VK_PIPELINE_STAGE_2_NONE,
            // command: vkCmdDrawIndexed, seq_no: 177, reset_no: 1)
            //
            // Therefore we apply the existing workaround of an extra blit until a better
            // resolution.
            return false;
        case Workaround::ADRENO_UNIFORM_ARRAY_CRASH:
            return false;
        case Workaround::DISABLE_BLIT_INTO_TEXTURE_ARRAY:
            return false;
        default:
            return false;
    }
    return false;
}

FeatureLevel VulkanDriver::getFeatureLevel() {
    VkPhysicalDeviceLimits const& limits = mContext.getPhysicalDeviceLimits();

    // If cubemap arrays are not supported, then this is an FL1 device.
    if (!mContext.isImageCubeArraySupported()) {
        return FeatureLevel::FEATURE_LEVEL_1;
    }

    // If the max sampler counts do not meet FL2 standards, then this is an FL1 device.
    const auto& fl2 = FEATURE_LEVEL_CAPS[+FeatureLevel::FEATURE_LEVEL_2];
    if (limits.maxPerStageDescriptorSamplers < fl2.MAX_VERTEX_SAMPLER_COUNT  ||
        limits.maxPerStageDescriptorSamplers < fl2.MAX_FRAGMENT_SAMPLER_COUNT) {
        return FeatureLevel::FEATURE_LEVEL_1;
    }

    // If the max sampler counts do not meet FL3 standards, then this is an FL2 device.
    const auto& fl3 = FEATURE_LEVEL_CAPS[+FeatureLevel::FEATURE_LEVEL_3];
    if (limits.maxPerStageDescriptorSamplers < fl3.MAX_VERTEX_SAMPLER_COUNT||
        limits.maxPerStageDescriptorSamplers < fl3.MAX_FRAGMENT_SAMPLER_COUNT) {
        return FeatureLevel::FEATURE_LEVEL_2;
    }

    return FeatureLevel::FEATURE_LEVEL_3;
}

math::float2 VulkanDriver::getClipSpaceParams() {
    // virtual and physical z-coordinate of clip-space is in [-w, 0]
    // Note: this is actually never used (see: main.vs), but it's a backend API, so we implement it
    // properly.
    return math::float2{ 1.0f, 0.0f };
}

uint8_t VulkanDriver::getMaxDrawBuffers() {
    return MRT::MIN_SUPPORTED_RENDER_TARGET_COUNT; // TODO: query real value
}

size_t VulkanDriver::getMaxUniformBufferSize() {
    // TODO: return the actual size instead of hardcoded value
    // TODO: devices that return less than 32768 should be rejected. This represents only 3%
    //       of android devices.
    return 32768;
}

void VulkanDriver::setVertexBufferObject(Handle<HwVertexBuffer> vbh, uint32_t index,
        Handle<HwBufferObject> boh) {
    auto vb = mResourceAllocator.handle_cast<VulkanVertexBuffer*>(vbh);
    auto bo = mResourceAllocator.handle_cast<VulkanBufferObject*>(boh);
    assert_invariant(bo->bindingType == BufferObjectBinding::VERTEX);
    vb->setBuffer(mResourceAllocator, bo, index);
}

void VulkanDriver::updateIndexBuffer(Handle<HwIndexBuffer> ibh, BufferDescriptor&& p,
        uint32_t byteOffset) {
    VulkanCommandBuffer& commands = mCommands.get();
    auto ib = mResourceAllocator.handle_cast<VulkanIndexBuffer*>(ibh);
    commands.acquire(ib);
    ib->buffer.loadFromCpu(commands.buffer(), p.buffer, byteOffset, p.size);

    scheduleDestroy(std::move(p));
}

void VulkanDriver::updateBufferObject(Handle<HwBufferObject> boh, BufferDescriptor&& bd,
        uint32_t byteOffset) {
    VulkanCommandBuffer& commands = mCommands.get();

    auto bo = mResourceAllocator.handle_cast<VulkanBufferObject*>(boh);
    commands.acquire(bo);
    bo->buffer.loadFromCpu(commands.buffer(), bd.buffer, byteOffset, bd.size);

    scheduleDestroy(std::move(bd));
}

void VulkanDriver::updateBufferObjectUnsynchronized(Handle<HwBufferObject> boh,
        BufferDescriptor&& bd, uint32_t byteOffset) {
    VulkanCommandBuffer& commands = mCommands.get();
    auto bo = mResourceAllocator.handle_cast<VulkanBufferObject*>(boh);
    commands.acquire(bo);
    // TODO: implement unsynchronized version
    bo->buffer.loadFromCpu(commands.buffer(), bd.buffer, byteOffset, bd.size);
    mResourceManager.acquire(bo);
    scheduleDestroy(std::move(bd));
}

void VulkanDriver::resetBufferObject(Handle<HwBufferObject> boh) {
    // TODO: implement resetBufferObject(). This is equivalent to calling
    // destroyBufferObject() followed by createBufferObject() keeping the same handle.
    // It is actually okay to keep a no-op implementation, the intention here is to "orphan" the
    // buffer (and possibly return it to a pool) and allocate a new one (or get it from a pool),
    // so that no further synchronization with the GPU is needed.
    // This is only useful if updateBufferObjectUnsynchronized() is implemented unsynchronizedly.
}

void VulkanDriver::update3DImage(Handle<HwTexture> th, uint32_t level, uint32_t xoffset,
        uint32_t yoffset, uint32_t zoffset, uint32_t width, uint32_t height, uint32_t depth,
        PixelBufferDescriptor&& data) {
    mResourceAllocator.handle_cast<VulkanTexture*>(th)->updateImage(data, width, height, depth,
            xoffset, yoffset, zoffset, level);
    scheduleDestroy(std::move(data));
}

void VulkanDriver::setupExternalImage(void* image) {
}

TimerQueryResult VulkanDriver::getTimerQueryValue(Handle<HwTimerQuery> tqh, uint64_t* elapsedTime) {
    VulkanTimerQuery* vtq = mResourceAllocator.handle_cast<VulkanTimerQuery*>(tqh);
    if (!vtq->isCompleted()) {
        return TimerQueryResult::NOT_READY;
    }

    auto results = mTimestamps->getResult(vtq);
    uint64_t timestamp0 = results[0];
    uint64_t available0 = results[1];
    uint64_t timestamp1 = results[2];
    uint64_t available1 = results[3];

    if (available0 == 0 || available1 == 0) {
        return TimerQueryResult::NOT_READY;
    }

    FILAMENT_CHECK_POSTCONDITION(timestamp1 >= timestamp0)
            << "Timestamps are not monotonically increasing.";

    // NOTE: MoltenVK currently writes system time so the following delta will always be zero.
    // However there are plans for implementing this properly. See the following GitHub ticket.
    // https://github.com/KhronosGroup/MoltenVK/issues/773

    float const period = mContext.getPhysicalDeviceLimits().timestampPeriod;
    uint64_t delta = uint64_t(float(timestamp1 - timestamp0) * period);
    *elapsedTime = delta;
    return TimerQueryResult::AVAILABLE;
}

void VulkanDriver::setExternalImage(Handle<HwTexture> th, void* image) {
}

void VulkanDriver::setExternalImagePlane(Handle<HwTexture> th, void* image, uint32_t plane) {
}

void VulkanDriver::setExternalStream(Handle<HwTexture> th, Handle<HwStream> sh) {
}

void VulkanDriver::generateMipmaps(Handle<HwTexture> th) {
    auto* const t = mResourceAllocator.handle_cast<VulkanTexture*>(th);
    assert_invariant(t);

    int32_t layerCount = int32_t(t->depth);
    if (t->target == SamplerType::SAMPLER_CUBEMAP_ARRAY ||
        t->target == SamplerType::SAMPLER_CUBEMAP) {
        layerCount *= 6;
    }

    // FIXME: the loop below can perform many layout transitions and back. We should be
    //        able to optimize that.

    uint8_t level = 0;
    int32_t srcw = int32_t(t->width);
    int32_t srch = int32_t(t->height);
    do {
        int32_t const dstw = std::max(srcw >> 1, 1);
        int32_t const dsth = std::max(srch >> 1, 1);
        const VkOffset3D srcOffsets[2] = {{ 0, 0, 0 }, { srcw, srch, 1 }};
        const VkOffset3D dstOffsets[2] = {{ 0, 0, 0 }, { dstw, dsth, 1 }};

        // TODO: there should be a way to do this using layerCount in vkBlitImage
        // TODO: vkBlitImage should be able to handle 3D textures too
        for (int32_t layer = 0; layer < layerCount; layer++) {
            mBlitter.blit(VK_FILTER_LINEAR,
                    { .texture = t, .level = uint8_t(level + 1), .layer = (uint16_t)layer },
                    dstOffsets,
                    { .texture = t, .level = uint8_t(level    ), .layer = (uint16_t)layer },
                    srcOffsets);
        }

        level++;
        srcw = dstw;
        srch = dsth;
    } while ((srcw > 1 || srch > 1) && level < t->levels);
}

void VulkanDriver::updateSamplerGroup(Handle<HwSamplerGroup> sbh,
        BufferDescriptor&& data) {
    PANIC_PRECONDITION("Sampler Group is deprecated");
}

void VulkanDriver::compilePrograms(CompilerPriorityQueue priority,
        CallbackHandler* handler, CallbackHandler::Callback callback, void* user) {
    if (callback) {
        scheduleCallback(handler, user, callback);
    }
}

void VulkanDriver::beginRenderPass(Handle<HwRenderTarget> rth, const RenderPassParams& params) {
    FVK_SYSTRACE_CONTEXT();
    FVK_SYSTRACE_START("beginRenderPass");

    VulkanRenderTarget* const rt = mResourceAllocator.handle_cast<VulkanRenderTarget*>(rth);
    VkExtent2D const extent = rt->getExtent();
    assert_invariant(rt == mDefaultRenderTarget || extent.width > 0 && extent.height > 0);

    // Filament has the expectation that the contents of the swap chain are not preserved on the
    // first render pass. Note however that its contents are often preserved on subsequent render
    // passes, due to multiple views.
    TargetBufferFlags discardStart = params.flags.discardStart;
    if (rt->isSwapChain()) {
        VulkanSwapChain* sc = mCurrentSwapChain;
        assert_invariant(sc);
        if (sc->isFirstRenderPass()) {
            discardStart |= TargetBufferFlags::COLOR;
            sc->markFirstRenderPass();
        }
    }

    VulkanAttachment depth = rt->getSamples() == 1 ? rt->getDepth() : rt->getMsaaDepth();

#if FVK_ENABLED(FVK_DEBUG_TEXTURE)
    if (depth.texture) {
        depth.texture->print();
    }
#endif

    // We need to determine whether the same depth texture is both sampled and set as an attachment.
    // If that's the case, we need to change the layout of the texture to DEPTH_SAMPLER, which is a
    // more general layout. Otherwise, we prefer the DEPTH_ATTACHMENT layout, which is optimal for
    // the non-sampling case.
    VulkanCommandBuffer& commands = mCommands.get();
    VkCommandBuffer const cmdbuffer = commands.buffer();
    VulkanLayout currentDepthLayout = depth.getLayout();

    TargetBufferFlags clearVal = params.flags.clear;
    TargetBufferFlags discardEndVal = params.flags.discardEnd;
    if (depth.texture) {
        if (params.readOnlyDepthStencil & RenderPassParams::READONLY_DEPTH) {
            discardEndVal &= ~TargetBufferFlags::DEPTH;
            clearVal &= ~TargetBufferFlags::DEPTH;
        }
        // If the depth attachment texture was previously sampled, then we need to manually
        // transition it to an attachment. This is necessary to also set up a barrier between the
        // previous read and the potentially coming write.
        depth.texture->transitionLayout(&commands, depth.getSubresourceRange(),
                VulkanLayout::DEPTH_ATTACHMENT);
        currentDepthLayout = VulkanLayout::DEPTH_ATTACHMENT;
    }

    uint8_t const renderTargetLayerCount = rt->getLayerCount();

    // Create the VkRenderPass or fetch it from cache.
    VulkanFboCache::RenderPassKey rpkey = {
        .initialColorLayoutMask = 0,
        .initialDepthLayout = currentDepthLayout,
        .depthFormat = depth.getFormat(),
        .clear = clearVal,
        .discardStart = discardStart,
        .discardEnd = discardEndVal,
        .samples = rt->getSamples(),
        .subpassMask = uint8_t(params.subpassMask),
        .viewCount = renderTargetLayerCount,
    };
    for (int i = 0; i < MRT::MAX_SUPPORTED_RENDER_TARGET_COUNT; i++) {
        VulkanAttachment const& info = rt->getColor(i);
        if (info.texture) {
            assert_invariant(info.layerCount == renderTargetLayerCount);
            rpkey.initialColorLayoutMask |= 1 << i;
            rpkey.colorFormat[i] = info.getFormat();
            if (rpkey.samples > 1 && info.texture->samples == 1) {
                rpkey.needsResolveMask |= (1 << i);
            }
        } else {
            rpkey.colorFormat[i] = VK_FORMAT_UNDEFINED;
        }
    }

    VkRenderPass renderPass = mFramebufferCache.getRenderPass(rpkey);
    mPipelineCache.bindRenderPass(renderPass, 0);

    // Create the VkFramebuffer or fetch it from cache.
    VulkanFboCache::FboKey fbkey {
        .renderPass = renderPass,
        .width = (uint16_t) extent.width,
        .height = (uint16_t) extent.height,
        .layers = 1,
        .samples = rpkey.samples,
    };
    auto& renderPassAttachments = mRenderPassFboInfo.attachments;
    for (int i = 0; i < MRT::MAX_SUPPORTED_RENDER_TARGET_COUNT; i++) {
        VulkanAttachment& attachment = rt->getColor(i);
        if (!attachment.texture) {
            fbkey.color[i] = VK_NULL_HANDLE;
            fbkey.resolve[i] = VK_NULL_HANDLE;
            continue;
        }

        if (fbkey.samples == 1) {
            auto const& range = attachment.getSubresourceRange();
            attachment.texture->transitionLayout(&commands,
                    range, VulkanLayout::COLOR_ATTACHMENT);
            renderPassAttachments.insert(attachment);
            fbkey.color[i] = attachment.getImageView();
            fbkey.resolve[i] = VK_NULL_HANDLE;
            assert_invariant(fbkey.color[i]);
        } else {
            auto& msaaColorAttachment = rt->getMsaaColor(i);
            auto const& msaaRange = attachment.getSubresourceRange();
            msaaColorAttachment.texture->transitionLayout(&commands,
                    msaaRange, VulkanLayout::COLOR_ATTACHMENT);
            renderPassAttachments.insert(msaaColorAttachment);

            fbkey.color[i] = msaaColorAttachment.getImageView();

            VulkanTexture* texture = attachment.texture;
            if (texture->samples == 1) {
                mRenderPassFboInfo.hasColorResolve = true;

                auto const& range = attachment.getSubresourceRange();
                attachment.texture->transitionLayout(&commands,
                        range, VulkanLayout::COLOR_ATTACHMENT);
                renderPassAttachments.insert(attachment);
                fbkey.resolve[i] = attachment.getImageView();
                assert_invariant(fbkey.resolve[i]);
            }
            assert_invariant(fbkey.color[i]);
        }
    }
    if (depth.texture) {
        fbkey.depth = depth.getImageView();
        assert_invariant(fbkey.depth);
        renderPassAttachments.insert(depth);

        UTILS_UNUSED_IN_RELEASE bool const depthDiscardEnd =
                any(rpkey.discardEnd & TargetBufferFlags::DEPTH);

        // Vulkan 1.1 does not support multisampled depth resolve, so let's check here
        // and assert if this is requested. (c.f. isAutoDepthResolveSupported)
        // Reminder: Filament's backend API works like this:
        // - If the RT is SS then all attachments must be SS.
        // - If the RT is MS then all SS attachments are auto resolved if not discarded.
        assert_invariant(!(rt->getSamples() > 1 &&
                rt->getDepth().texture->samples == 1 &&
                !depthDiscardEnd));
    }
    VkFramebuffer vkfb = mFramebufferCache.getFramebuffer(fbkey);

// Assign a label to the framebuffer for debugging purposes.
#if FVK_ENABLED(FVK_DEBUG_GROUP_MARKERS | FVK_DEBUG_DEBUG_UTILS)
    auto const topMarker = mCommands.getTopGroupMarker();
    if (!topMarker.empty()) {
        DebugUtils::setName(VK_OBJECT_TYPE_FRAMEBUFFER, reinterpret_cast<uint64_t>(vkfb),
                topMarker.c_str());
    }
#endif

    // The current command buffer now has references to the render target and its attachments.
    commands.acquire(rt);
    for (auto const& attachment: renderPassAttachments) {
        commands.acquire(attachment.texture);
    }

    // Populate the structures required for vkCmdBeginRenderPass.
    VkRenderPassBeginInfo renderPassInfo {
        .sType = VK_STRUCTURE_TYPE_RENDER_PASS_BEGIN_INFO,
        .renderPass = renderPass,
        .framebuffer = vkfb,

        // The renderArea field constrains the LoadOp, but scissoring does not.
        // Therefore, we do not set the scissor rect here, we only need it in draw().
        .renderArea = { .offset = {}, .extent = extent }
    };

    rt->transformClientRectToPlatform(&renderPassInfo.renderArea);

    VkClearValue clearValues[
            MRT::MAX_SUPPORTED_RENDER_TARGET_COUNT + MRT::MAX_SUPPORTED_RENDER_TARGET_COUNT +
            1] = {};
    if (clearVal != TargetBufferFlags::NONE) {

        // NOTE: clearValues must be populated in the same order as the attachments array in
        // VulkanFboCache::getFramebuffer. Values must be provided regardless of whether Vulkan is
        // actually clearing that particular target.
        for (int i = 0; i < MRT::MAX_SUPPORTED_RENDER_TARGET_COUNT; i++) {
            if (fbkey.color[i]) {
                VkClearValue &clearValue = clearValues[renderPassInfo.clearValueCount++];
                clearValue.color.float32[0] = params.clearColor.r;
                clearValue.color.float32[1] = params.clearColor.g;
                clearValue.color.float32[2] = params.clearColor.b;
                clearValue.color.float32[3] = params.clearColor.a;
            }
        }
        // Resolve attachments are not cleared but still have entries in the list, so skip over them.
        for (int i = 0; i < MRT::MAX_SUPPORTED_RENDER_TARGET_COUNT; i++) {
            if (rpkey.needsResolveMask & (1u << i)) {
                renderPassInfo.clearValueCount++;
            }
        }
        if (fbkey.depth) {
            VkClearValue &clearValue = clearValues[renderPassInfo.clearValueCount++];
            clearValue.depthStencil = {(float) params.clearDepth, 0};
        }
        renderPassInfo.pClearValues = &clearValues[0];
    }

    vkCmdBeginRenderPass(cmdbuffer, &renderPassInfo, VK_SUBPASS_CONTENTS_INLINE);

    VkViewport viewport = {
        .x = (float) params.viewport.left,
        .y = (float) params.viewport.bottom,
        .width = (float) params.viewport.width,
        .height = (float) params.viewport.height,
        .minDepth = params.depthRange.near,
        .maxDepth = params.depthRange.far
    };

    rt->transformClientRectToPlatform(&viewport);
    vkCmdSetViewport(cmdbuffer, 0, 1, &viewport);

    mCurrentRenderPass = {
        .renderTarget = rt,
        .renderPass = renderPassInfo.renderPass,
        .params = params,
        .currentSubpass = 0,
    };
    FVK_SYSTRACE_END();
}

void VulkanDriver::endRenderPass(int) {
    FVK_SYSTRACE_CONTEXT();
    FVK_SYSTRACE_START("endRenderPass");

    VulkanCommandBuffer& commands = mCommands.get();
    VkCommandBuffer cmdbuffer = commands.buffer();
    vkCmdEndRenderPass(cmdbuffer);

    VulkanRenderTarget* rt = mCurrentRenderPass.renderTarget;
    assert_invariant(rt);

    // Since we might soon be sampling from the render target that we just wrote to, we need a
    // pipeline barrier between framebuffer writes and shader reads. This is a memory barrier rather
    // than an image barrier. If we were to use image barriers here, we would potentially need to
    // issue several of them when considering MRT. This would be very complex to set up and would
    // require more state tracking, so we've chosen to use a memory barrier for simplicity and
    // correctness.
    if (!rt->isSwapChain()) {
        for (auto& attachment: mRenderPassFboInfo.attachments) {
            auto const& range = attachment.getSubresourceRange();
            bool const isDepth = attachment.isDepth();
            if (isDepth) {
                attachment.texture->setLayout(range, VulkanFboCache::FINAL_DEPTH_ATTACHMENT_LAYOUT);
                attachment.texture->transitionLayout(&commands, range, VulkanLayout::DEPTH_SAMPLER);
            } else {
                attachment.texture->setLayout(range, VulkanFboCache::FINAL_COLOR_ATTACHMENT_LAYOUT);
                attachment.texture->transitionLayout(&commands, range, VulkanLayout::READ_WRITE);
            }
        }
    }

    mRenderPassFboInfo.clear();
    mCurrentRenderPass.renderTarget = nullptr;
    mCurrentRenderPass.renderPass = VK_NULL_HANDLE;
    FVK_SYSTRACE_END();
}

void VulkanDriver::nextSubpass(int) {
    FILAMENT_CHECK_PRECONDITION(mCurrentRenderPass.currentSubpass == 0)
            << "Only two subpasses are currently supported.";

    VulkanRenderTarget* renderTarget = mCurrentRenderPass.renderTarget;
    assert_invariant(renderTarget);
    assert_invariant(mCurrentRenderPass.params.subpassMask);

    vkCmdNextSubpass(mCommands.get().buffer(), VK_SUBPASS_CONTENTS_INLINE);

    mPipelineCache.bindRenderPass(mCurrentRenderPass.renderPass,
            ++mCurrentRenderPass.currentSubpass);

    if (mCurrentRenderPass.params.subpassMask & 0x1) {
        VulkanAttachment subpassInput = renderTarget->getColor(0);
        mDescriptorSetManager.updateInputAttachment({}, subpassInput);
    }
}

void VulkanDriver::makeCurrent(Handle<HwSwapChain> drawSch, Handle<HwSwapChain> readSch) {
    FVK_SYSTRACE_CONTEXT();
    FVK_SYSTRACE_START("makeCurrent");

    ASSERT_PRECONDITION_NON_FATAL(drawSch == readSch,
            "Vulkan driver does not support distinct draw/read swap chains.");
    VulkanSwapChain* swapChain = mCurrentSwapChain
            = mResourceAllocator.handle_cast<VulkanSwapChain*>(drawSch);

    bool resized = false;
    swapChain->acquire(resized);

    if (resized) {
        mFramebufferCache.reset();
    }

    if (UTILS_LIKELY(mDefaultRenderTarget)) {
        mDefaultRenderTarget->bindToSwapChain(*swapChain);
    }

    FVK_SYSTRACE_END();
}

void VulkanDriver::commit(Handle<HwSwapChain> sch) {
    FVK_SYSTRACE_CONTEXT();
    FVK_SYSTRACE_START("commit");

    VulkanSwapChain* swapChain = mResourceAllocator.handle_cast<VulkanSwapChain*>(sch);

    // Present the backbuffer after the most recent command buffer submission has finished.
    swapChain->present();
    FVK_SYSTRACE_END();
}

void VulkanDriver::bindUniformBuffer(uint32_t index, Handle<HwBufferObject> boh) {
}

void VulkanDriver::bindBufferRange(BufferObjectBinding bindingType, uint32_t index,
        Handle<HwBufferObject> boh, uint32_t offset, uint32_t size) {
}

void VulkanDriver::bindSamplers(uint32_t index, Handle<HwSamplerGroup> sbh) {
    auto* hwsb = mResourceAllocator.handle_cast<VulkanSamplerGroup*>(sbh);
    mSamplerBindings[index] = hwsb;
}

void VulkanDriver::setPushConstant(backend::ShaderStage stage, uint8_t index,
        backend::PushConstantVariant value) {
    assert_invariant(mBoundPipeline.program && "Expect a program when writing to push constants");
    VulkanCommands* commands = &mCommands;
    mBoundPipeline.program->writePushConstant(commands, mBoundPipeline.pipelineLayout, stage, index,
            value);
}

void VulkanDriver::insertEventMarker(char const* string, uint32_t len) {
#if FVK_ENABLED(FVK_DEBUG_GROUP_MARKERS)
    mCommands.insertEventMarker(string, len);
#endif
}

void VulkanDriver::pushGroupMarker(char const* string, uint32_t) {
    // Turns out all the markers are 0-terminated, so we can just pass it without len.
#if FVK_ENABLED(FVK_DEBUG_GROUP_MARKERS)
    mCommands.pushGroupMarker(string);
#endif
    FVK_SYSTRACE_CONTEXT();
    FVK_SYSTRACE_START(string);
}

void VulkanDriver::popGroupMarker(int) {
#if FVK_ENABLED(FVK_DEBUG_GROUP_MARKERS)
    mCommands.popGroupMarker();
#endif
    FVK_SYSTRACE_CONTEXT();
    FVK_SYSTRACE_END();
}

void VulkanDriver::startCapture(int) {}

void VulkanDriver::stopCapture(int) {}

void VulkanDriver::readPixels(Handle<HwRenderTarget> src, uint32_t x, uint32_t y, uint32_t width,
        uint32_t height, PixelBufferDescriptor&& pbd) {
    VulkanRenderTarget* srcTarget = mResourceAllocator.handle_cast<VulkanRenderTarget*>(src);
    mCommands.flush();
    mReadPixels.run(
            srcTarget, x, y, width, height, mPlatform->getGraphicsQueueFamilyIndex(),
            std::move(pbd),
            [&context = mContext](uint32_t reqs, VkFlags flags) {
                return context.selectMemoryType(reqs, flags);
            },
            [this](PixelBufferDescriptor&& pbd) {
                scheduleDestroy(std::move(pbd));
            });
}

void VulkanDriver::readBufferSubData(backend::BufferObjectHandle boh,
        uint32_t offset, uint32_t size, backend::BufferDescriptor&& p) {
    // TODO: implement readBufferSubData
    scheduleDestroy(std::move(p));
}

void VulkanDriver::resolve(
        Handle<HwTexture> dst, uint8_t srcLevel, uint8_t srcLayer,
        Handle<HwTexture> src, uint8_t dstLevel, uint8_t dstLayer) {
    FVK_SYSTRACE_CONTEXT();
    FVK_SYSTRACE_START("resolve");

    FILAMENT_CHECK_PRECONDITION(mCurrentRenderPass.renderPass == VK_NULL_HANDLE)
            << "resolve() cannot be invoked inside a render pass.";

    auto* const srcTexture = mResourceAllocator.handle_cast<VulkanTexture*>(src);
    auto* const dstTexture = mResourceAllocator.handle_cast<VulkanTexture*>(dst);
    assert_invariant(srcTexture);
    assert_invariant(dstTexture);

    FILAMENT_CHECK_PRECONDITION(
            dstTexture->width == srcTexture->width && dstTexture->height == srcTexture->height)
            << "invalid resolve: src and dst sizes don't match";

    FILAMENT_CHECK_PRECONDITION(srcTexture->samples > 1 && dstTexture->samples == 1)
            << "invalid resolve: src.samples=" << +srcTexture->samples
            << ", dst.samples=" << +dstTexture->samples;

    FILAMENT_CHECK_PRECONDITION(srcTexture->format == dstTexture->format)
            << "src and dst texture format don't match";

    FILAMENT_CHECK_PRECONDITION(!isDepthFormat(srcTexture->format))
            << "can't resolve depth formats";

    FILAMENT_CHECK_PRECONDITION(!isStencilFormat(srcTexture->format))
            << "can't resolve stencil formats";

    FILAMENT_CHECK_PRECONDITION(any(dstTexture->usage & TextureUsage::BLIT_DST))
            << "texture doesn't have BLIT_DST";

    FILAMENT_CHECK_PRECONDITION(any(srcTexture->usage & TextureUsage::BLIT_SRC))
            << "texture doesn't have BLIT_SRC";

    mBlitter.resolve(
            { .texture = dstTexture, .level = dstLevel, .layer = dstLayer },
            { .texture = srcTexture, .level = srcLevel, .layer = srcLayer });

    FVK_SYSTRACE_END();
}

void VulkanDriver::blit(
        Handle<HwTexture> dst, uint8_t srcLevel, uint8_t srcLayer, math::uint2 dstOrigin,
        Handle<HwTexture> src, uint8_t dstLevel, uint8_t dstLayer, math::uint2 srcOrigin,
        math::uint2 size) {
    FVK_SYSTRACE_CONTEXT();
    FVK_SYSTRACE_START("blit");

    FILAMENT_CHECK_PRECONDITION(mCurrentRenderPass.renderPass == VK_NULL_HANDLE)
            << "blit() cannot be invoked inside a render pass.";

    auto* const srcTexture = mResourceAllocator.handle_cast<VulkanTexture*>(src);
    auto* const dstTexture = mResourceAllocator.handle_cast<VulkanTexture*>(dst);

    FILAMENT_CHECK_PRECONDITION(any(dstTexture->usage & TextureUsage::BLIT_DST))
            << "texture doesn't have BLIT_DST";

    FILAMENT_CHECK_PRECONDITION(any(srcTexture->usage & TextureUsage::BLIT_SRC))
            << "texture doesn't have BLIT_SRC";

    FILAMENT_CHECK_PRECONDITION(srcTexture->format == dstTexture->format)
            << "src and dst texture format don't match";

    // The Y inversion below makes it so that Vk matches GL and Metal.

    auto const srcLeft   = int32_t(srcOrigin.x);
    auto const dstLeft   = int32_t(dstOrigin.x);
    auto const srcTop    = int32_t(srcTexture->height - (srcOrigin.y + size.y));
    auto const dstTop    = int32_t(dstTexture->height - (dstOrigin.y + size.y));
    auto const srcRight  = int32_t(srcOrigin.x + size.x);
    auto const dstRight  = int32_t(dstOrigin.x + size.x);
    auto const srcBottom = int32_t(srcTop + size.y);
    auto const dstBottom = int32_t(dstTop + size.y);
    VkOffset3D const srcOffsets[2] = { { srcLeft, srcTop, 0 }, { srcRight, srcBottom, 1 }};
    VkOffset3D const dstOffsets[2] = { { dstLeft, dstTop, 0 }, { dstRight, dstBottom, 1 }};

    // no scaling guaranteed
    mBlitter.blit(VK_FILTER_NEAREST,
            { .texture = dstTexture, .level = dstLevel, .layer = dstLayer }, dstOffsets,
            { .texture = srcTexture, .level = srcLevel, .layer = srcLayer }, srcOffsets);

    FVK_SYSTRACE_END();
}

void VulkanDriver::blitDEPRECATED(TargetBufferFlags buffers,
        Handle<HwRenderTarget> dst, Viewport dstRect,
        Handle<HwRenderTarget> src, Viewport srcRect,
        SamplerMagFilter filter) {
    FVK_SYSTRACE_CONTEXT();
    FVK_SYSTRACE_START("blitDEPRECATED");

    // Note: blitDEPRECATED is only used for Renderer::copyFrame()

    FILAMENT_CHECK_PRECONDITION(mCurrentRenderPass.renderPass == VK_NULL_HANDLE)
            << "blitDEPRECATED() cannot be invoked inside a render pass.";

    FILAMENT_CHECK_PRECONDITION(buffers == TargetBufferFlags::COLOR0)
            << "blitDEPRECATED only supports COLOR0";

    FILAMENT_CHECK_PRECONDITION(
            srcRect.left >= 0 && srcRect.bottom >= 0 && dstRect.left >= 0 && dstRect.bottom >= 0)
            << "Source and destination rects must be positive.";

    VulkanRenderTarget* dstTarget = mResourceAllocator.handle_cast<VulkanRenderTarget*>(dst);
    VulkanRenderTarget* srcTarget = mResourceAllocator.handle_cast<VulkanRenderTarget*>(src);

    VkFilter const vkfilter = (filter == SamplerMagFilter::NEAREST) ?
            VK_FILTER_NEAREST : VK_FILTER_LINEAR;

    // The Y inversion below makes it so that Vk matches GL and Metal.

    VkExtent2D const srcExtent = srcTarget->getExtent();
    VkExtent2D const dstExtent = dstTarget->getExtent();

    auto const dstLeft   = int32_t(dstRect.left);
    auto const srcLeft   = int32_t(srcRect.left);
    auto const dstTop    = int32_t(dstExtent.height - (dstRect.bottom + dstRect.height));
    auto const srcTop    = int32_t(srcExtent.height - (srcRect.bottom + srcRect.height));
    auto const dstRight  = int32_t(dstRect.left + dstRect.width);
    auto const srcRight  = int32_t(srcRect.left + srcRect.width);
    auto const dstBottom = int32_t(dstTop + dstRect.height);
    auto const srcBottom = int32_t(srcTop + srcRect.height);
    VkOffset3D const srcOffsets[2] = { { srcLeft, srcTop, 0 }, { srcRight, srcBottom, 1 }};
    VkOffset3D const dstOffsets[2] = { { dstLeft, dstTop, 0 }, { dstRight, dstBottom, 1 }};

    mBlitter.blit(vkfilter,
            dstTarget->getColor(0), dstOffsets,
            srcTarget->getColor(0), srcOffsets);

    FVK_SYSTRACE_END();
}

void VulkanDriver::bindPipeline(PipelineState const& pipelineState) {
    FVK_SYSTRACE_CONTEXT();
    FVK_SYSTRACE_START("draw");

    VulkanCommandBuffer* commands = &mCommands.get();
    const VulkanVertexBufferInfo& vbi =
            *mResourceAllocator.handle_cast<VulkanVertexBufferInfo*>(pipelineState.vertexBufferInfo);

    Handle<HwProgram> programHandle = pipelineState.program;
    RasterState const& rasterState = pipelineState.rasterState;
    PolygonOffset const& depthOffset = pipelineState.polygonOffset;

    auto* program = mResourceAllocator.handle_cast<VulkanProgram*>(programHandle);
    commands->acquire(program);

    // Update the VK raster state.
    const VulkanRenderTarget* rt = mCurrentRenderPass.renderTarget;

    VulkanPipelineCache::RasterState const vulkanRasterState{
        .cullMode = getCullMode(rasterState.culling),
        .frontFace = getFrontFace(rasterState.inverseFrontFaces),
        .depthBiasEnable = (depthOffset.constant || depthOffset.slope) ? true : false,
        .blendEnable = rasterState.hasBlending(),
        .depthWriteEnable = rasterState.depthWrite,
        .alphaToCoverageEnable = rasterState.alphaToCoverage,
        .srcColorBlendFactor = getBlendFactor(rasterState.blendFunctionSrcRGB),
        .dstColorBlendFactor = getBlendFactor(rasterState.blendFunctionDstRGB),
        .srcAlphaBlendFactor = getBlendFactor(rasterState.blendFunctionSrcAlpha),
        .dstAlphaBlendFactor = getBlendFactor(rasterState.blendFunctionDstAlpha),
        .colorWriteMask = (VkColorComponentFlags) (rasterState.colorWrite ? 0xf : 0x0),
        .rasterizationSamples = rt->getSamples(),
        .colorTargetCount = rt->getColorTargetCount(mCurrentRenderPass),
        .colorBlendOp = rasterState.blendEquationRGB,
        .alphaBlendOp =  rasterState.blendEquationAlpha,
        .depthCompareOp = rasterState.depthFunc,
        .depthBiasConstantFactor = depthOffset.constant,
        .depthBiasSlopeFactor = depthOffset.slope
    };

    // unfortunately in Vulkan the topology is per pipeline
    VkPrimitiveTopology const topology =
            VulkanPipelineCache::getPrimitiveTopology(pipelineState.primitiveType);

    // Declare fixed-size arrays that get passed to the pipeCache and to vkCmdBindVertexBuffers.
    VkVertexInputAttributeDescription const* attribDesc = vbi.getAttribDescriptions();
    VkVertexInputBindingDescription const* bufferDesc =  vbi.getBufferDescriptions();

    // Push state changes to the VulkanPipelineCache instance. This is fast and does not make VK calls.
    mPipelineCache.bindProgram(program);
    mPipelineCache.bindRasterState(vulkanRasterState);
    mPipelineCache.bindPrimitiveTopology(topology);
    mPipelineCache.bindVertexArray(attribDesc, bufferDesc, vbi.getAttributeCount());

    auto& setLayouts = pipelineState.pipelineLayout.setLayout;
    VulkanDescriptorSetLayout::DescriptorSetLayoutArray layoutList;
    uint8_t layoutCount = 0;
    std::transform(setLayouts.begin(), setLayouts.end(), layoutList.begin(),
            [&](Handle<HwDescriptorSetLayout> handle) -> VkDescriptorSetLayout {
                if (!handle) {
                    return VK_NULL_HANDLE;
                }
                auto layout = mResourceAllocator.handle_cast<VulkanDescriptorSetLayout*>(handle);
                layoutCount++;
                return layout->vklayout;
            });
    auto pipelineLayout = mPipelineLayoutCache.getLayout(layoutList, program);

    constexpr uint8_t descriptorSetMaskTable[4] = {0x1, 0x3, 0x7, 0xF};

    mBoundPipeline = {
        .program = program,
        .pipelineLayout = pipelineLayout,
        .descriptorSetMask = descriptorSetMaskTable[layoutCount],
    };

    mPipelineCache.bindLayout(pipelineLayout);
    mPipelineCache.bindPipeline(commands);

    // Since we don't statically define scissor as part of the pipeline, we need to call scissor at
    // least once. Context: VUID-vkCmdDrawIndexed-None-07832.
    auto const& extent = rt->getExtent();
    scissor({0, 0, extent.width, extent.height});

    FVK_SYSTRACE_END();
}

void VulkanDriver::bindRenderPrimitive(Handle<HwRenderPrimitive> rph) {
    FVK_SYSTRACE_CONTEXT();
    FVK_SYSTRACE_START("bindRenderPrimitive");

    VulkanCommandBuffer* commands = &mCommands.get();
    VkCommandBuffer cmdbuffer = commands->buffer();
    const VulkanRenderPrimitive& prim = *mResourceAllocator.handle_cast<VulkanRenderPrimitive*>(rph);
    commands->acquire(prim.indexBuffer);
    commands->acquire(prim.vertexBuffer);

    // This *must* match the VulkanVertexBufferInfo that was bound in bindPipeline(). But we want
    // to allow to call this before bindPipeline(), so the validation can only happen in draw()
    VulkanVertexBufferInfo const* const vbi =
            mResourceAllocator.handle_cast<VulkanVertexBufferInfo*>(prim.vertexBuffer->vbih);

    uint32_t const bufferCount = vbi->getAttributeCount();
    VkDeviceSize const* offsets = vbi->getOffsets();
    VkBuffer const* buffers = prim.vertexBuffer->getVkBuffers();

    // Next bind the vertex buffers and index buffer. One potential performance improvement is to
    // avoid rebinding these if they are already bound, but since we do not (yet) support subranges
    // it would be rare for a client to make consecutive draw calls with the same render primitive.
    vkCmdBindVertexBuffers(cmdbuffer, 0, bufferCount, buffers, offsets);
    vkCmdBindIndexBuffer(cmdbuffer, prim.indexBuffer->buffer.getGpuBuffer(), 0,
            prim.indexBuffer->indexType);

    FVK_SYSTRACE_END();
}

void VulkanDriver::bindDescriptorSet(
        backend::DescriptorSetHandle dsh,
        backend::descriptor_set_t setIndex,
        backend::DescriptorSetOffsetArray&& offsets) {
    VulkanDescriptorSet* set = mResourceAllocator.handle_cast<VulkanDescriptorSet*>(dsh);
    mDescriptorSetManager.bind(setIndex, set, std::move(offsets));
}

void VulkanDriver::draw2(uint32_t indexOffset, uint32_t indexCount, uint32_t instanceCount) {
    FVK_SYSTRACE_CONTEXT();
    FVK_SYSTRACE_START("draw2");

    VulkanCommandBuffer& commands = mCommands.get();
    VkCommandBuffer cmdbuffer = commands.buffer();

    mDescriptorSetManager.commit(&commands, mBoundPipeline.pipelineLayout,
            mBoundPipeline.descriptorSetMask);

    // Finally, make the actual draw call. TODO: support subranges
    const uint32_t firstIndex = indexOffset;
    const int32_t vertexOffset = 0;
    const uint32_t firstInstId = 0;

    vkCmdDrawIndexed(cmdbuffer, indexCount, instanceCount, firstIndex, vertexOffset, firstInstId);

    FVK_SYSTRACE_END();
}

void VulkanDriver::draw(PipelineState state, Handle<HwRenderPrimitive> rph,
        uint32_t const indexOffset, uint32_t const indexCount, uint32_t const instanceCount) {
    VulkanRenderPrimitive* const rp = mResourceAllocator.handle_cast<VulkanRenderPrimitive*>(rph);
    state.primitiveType = rp->type;
    state.vertexBufferInfo = rp->vertexBuffer->vbih;
    bindPipeline(state);
    bindRenderPrimitive(rph);
    draw2(indexOffset, indexCount, instanceCount);
}

void VulkanDriver::dispatchCompute(Handle<HwProgram> program, math::uint3 workGroupCount) {
    // FIXME: implement me
}

void VulkanDriver::scissor(Viewport scissorBox) {
    VulkanCommandBuffer& commands = mCommands.get();
    VkCommandBuffer cmdbuffer = commands.buffer();

    // Set scissoring.
    // clamp left-bottom to 0,0 and avoid overflows
    constexpr int32_t maxvali  = std::numeric_limits<int32_t>::max();
    constexpr uint32_t maxvalu  = std::numeric_limits<int32_t>::max();
    int32_t l = scissorBox.left;
    int32_t b = scissorBox.bottom;
    uint32_t w = std::min(maxvalu, scissorBox.width);
    uint32_t h = std::min(maxvalu, scissorBox.height);
    int32_t r = (l > int32_t(maxvalu - w)) ? maxvali : l + int32_t(w);
    int32_t t = (b > int32_t(maxvalu - h)) ? maxvali : b + int32_t(h);
    l = std::max(0, l);
    b = std::max(0, b);
    assert_invariant(r >= l && t >= b);
    VkRect2D scissor{
            .offset = { l, b },
            .extent = { uint32_t(r - l), uint32_t(t - b) }
    };

    VulkanRenderTarget const* rt = mCurrentRenderPass.renderTarget;
    rt->transformClientRectToPlatform(&scissor);
    vkCmdSetScissor(cmdbuffer, 0, 1, &scissor);
}

void VulkanDriver::beginTimerQuery(Handle<HwTimerQuery> tqh) {
    VulkanTimerQuery* vtq = mResourceAllocator.handle_cast<VulkanTimerQuery*>(tqh);
    mTimestamps->beginQuery(&(mCommands.get()), vtq);
}

void VulkanDriver::endTimerQuery(Handle<HwTimerQuery> tqh) {
    VulkanTimerQuery* vtq = mResourceAllocator.handle_cast<VulkanTimerQuery*>(tqh);
    mTimestamps->endQuery(&(mCommands.get()), vtq);
}

void VulkanDriver::debugCommandBegin(CommandStream* cmds, bool synchronous, const char* methodName) noexcept {
    DriverBase::debugCommandBegin(cmds, synchronous, methodName);
#ifndef NDEBUG
    static const std::set<std::string_view> OUTSIDE_COMMANDS = {
        "loadUniformBuffer",
        "updateBufferObject",
        "updateIndexBuffer",
        "update3DImage",
    };
    static const std::string_view BEGIN_COMMAND = "beginRenderPass";
    static const std::string_view END_COMMAND = "endRenderPass";
    static bool inRenderPass = false; // for debug only
    const std::string_view command{ methodName };
    if (command == BEGIN_COMMAND) {
        assert_invariant(!inRenderPass);
        inRenderPass = true;
    } else if (command == END_COMMAND) {
        assert_invariant(inRenderPass);
        inRenderPass = false;
    } else if (inRenderPass && OUTSIDE_COMMANDS.find(command) != OUTSIDE_COMMANDS.end()) {
        FVK_LOGE << command.data() << " issued inside a render pass." << utils::io::endl;
    }
#endif
}

void VulkanDriver::resetState(int) {
}

// explicit instantiation of the Dispatcher
template class ConcreteDispatcher<VulkanDriver>;

} // namespace filament::backend

#pragma clang diagnostic pop<|MERGE_RESOLUTION|>--- conflicted
+++ resolved
@@ -686,14 +686,9 @@
     assert_invariant(tmin.x >= width && tmin.y >= height);
 
     auto renderTarget = mResourceAllocator.construct<VulkanRenderTarget>(rth, mPlatform->getDevice(),
-<<<<<<< HEAD
-            mPlatform->getPhysicalDevice(), mContext, mAllocator, &mCommands, &mResourceAllocator,
-            width, height,
-            samples, colorTargets, depthStencil, mStagePool);
-=======
+
             mPlatform->getPhysicalDevice(), mContext, mAllocator, &mCommands, width, height,
             samples, colorTargets, depthStencil, mStagePool, layerCount);
->>>>>>> 3f4dac62
     mResourceManager.acquire(renderTarget);
 }
 
