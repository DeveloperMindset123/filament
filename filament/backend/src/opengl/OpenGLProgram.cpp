/*
 * Copyright (C) 2015 The Android Open Source Project
 *
 * Licensed under the Apache License, Version 2.0 (the "License");
 * you may not use this file except in compliance with the License.
 * You may obtain a copy of the License at
 *
 *      http://www.apache.org/licenses/LICENSE-2.0
 *
 * Unless required by applicable law or agreed to in writing, software
 * distributed under the License is distributed on an "AS IS" BASIS,
 * WITHOUT WARRANTIES OR CONDITIONS OF ANY KIND, either express or implied.
 * See the License for the specific language governing permissions and
 * limitations under the License.
 */

#include "OpenGLProgram.h"

#include "GLUtils.h"
#include "OpenGLDriver.h"
#include "ShaderCompilerService.h"

#include <backend/DriverEnums.h>
#include <backend/Program.h>
#include <backend/Handle.h>

<<<<<<< HEAD
#include <utils/debug.h>
#include <utils/compiler.h>
=======
#include <utils/compiler.h>
#include <utils/debug.h>
>>>>>>> fe743523
#include <utils/FixedCapacityVector.h>
#include <utils/Log.h>
#include <utils/Systrace.h>

#include <algorithm>
#include <array>
#include <algorithm>
#include <new>
#include <string_view>
#include <utility>

#include <stddef.h>
#include <stdint.h>

namespace filament::backend {

using namespace filament::math;
using namespace utils;
using namespace backend;

struct OpenGLProgram::LazyInitializationData {
    Program::DescriptorSetInfo descriptorBindings;
    Program::BindingUniformsInfo bindingUniformInfo;
    utils::FixedCapacityVector<Program::PushConstant> vertexPushConstants;
    utils::FixedCapacityVector<Program::PushConstant> fragmentPushConstants;
};


OpenGLProgram::OpenGLProgram() noexcept = default;

OpenGLProgram::OpenGLProgram(OpenGLDriver& gld, Program&& program) noexcept
        : HwProgram(std::move(program.getName())), mRec709Location(-1) {
    auto* const lazyInitializationData = new(std::nothrow) LazyInitializationData();
    if (UTILS_UNLIKELY(gld.getContext().isES2())) {
        lazyInitializationData->bindingUniformInfo = std::move(program.getBindingUniformInfo());
    }
    lazyInitializationData->vertexPushConstants = std::move(program.getPushConstants(ShaderStage::VERTEX));
    lazyInitializationData->fragmentPushConstants = std::move(program.getPushConstants(ShaderStage::FRAGMENT));
    lazyInitializationData->descriptorBindings = std::move(program.getDescriptorBindings());

    ShaderCompilerService& compiler = gld.getShaderCompilerService();
    mToken = compiler.createProgram(name, std::move(program));

    ShaderCompilerService::setUserData(mToken, lazyInitializationData);
}

OpenGLProgram::~OpenGLProgram() noexcept {
    if (mToken) {
        // if the token is non-nullptr it means the program has not been used, and
        // we need to clean-up.
        assert_invariant(gl.program == 0);

        LazyInitializationData* const lazyInitializationData =
                (LazyInitializationData *)ShaderCompilerService::getUserData(mToken);
        delete lazyInitializationData;

        ShaderCompilerService::terminate(mToken);
    }

    delete [] mUniformsRecords;
    const GLuint program = gl.program;
    if (program) {
        glDeleteProgram(program);
    }
}

void OpenGLProgram::initialize(OpenGLDriver& gld) {

    SYSTRACE_CALL();

    assert_invariant(gl.program == 0);
    assert_invariant(mToken);

    LazyInitializationData* const lazyInitializationData =
            (LazyInitializationData *)ShaderCompilerService::getUserData(mToken);

    ShaderCompilerService& compiler = gld.getShaderCompilerService();
    gl.program = compiler.getProgram(mToken);

    assert_invariant(mToken == nullptr);
    if (gl.program) {
        assert_invariant(lazyInitializationData);
        initializeProgramState(gld.getContext(), gl.program, *lazyInitializationData);
        delete lazyInitializationData;
    }
}

/*
 * Initializes our internal state from a valid program. This must only be called after
 * checkProgramStatus() has been successfully called.
 */
void OpenGLProgram::initializeProgramState(OpenGLContext& context, GLuint program,
        LazyInitializationData& lazyInitializationData) noexcept {

    SYSTRACE_CALL();

    // from the pipeline layout we compute a mapping from {set, binding} to {binding}
    // for both buffers and textures

    for (auto&& entry: lazyInitializationData.descriptorBindings) {
        std::sort(entry.begin(), entry.end(),
                [](Program::Descriptor const& lhs, Program::Descriptor const& rhs) {
                    return lhs.binding < rhs.binding;
                });
    }

    GLuint tmu = 0;
    GLuint binding = 0;

    // needed for samplers
    context.useProgram(program);

    UTILS_NOUNROLL
    for (backend::descriptor_set_t set = 0; set < MAX_DESCRIPTOR_SET_COUNT; set++) {
        for (Program::Descriptor const& entry: lazyInitializationData.descriptorBindings[set]) {
            switch (entry.type) {
                case DescriptorType::UNIFORM_BUFFER:
                case DescriptorType::SHADER_STORAGE_BUFFER: {
                    if (!entry.name.empty()) {
#ifndef FILAMENT_SILENCE_NOT_SUPPORTED_BY_ES2
                        if (UTILS_LIKELY(!context.isES2())) {
                            GLuint const index = glGetUniformBlockIndex(program,
                                    entry.name.c_str());
                            if (index != GL_INVALID_INDEX) {
                                // this can fail if the program doesn't use this descriptor
                                glUniformBlockBinding(program, index, binding);
                                mBindingMap.insert(set, entry.binding,
                                        { binding, entry.type });
                                ++binding;
                            }
                        } else
#endif
                        {
                            auto pos = std::find_if(lazyInitializationData.bindingUniformInfo.begin(),
                                    lazyInitializationData.bindingUniformInfo.end(),
                                    [&name = entry.name](const auto& item) {
                                return std::get<1>(item) == name;
                            });
                            if (pos != lazyInitializationData.bindingUniformInfo.end()) {
                                binding = std::get<0>(*pos);
                                mBindingMap.insert(set, entry.binding, { binding, entry.type });
                            }
                        }
                    }
                    break;
                }
                case DescriptorType::SAMPLER: {
                    if (!entry.name.empty()) {
                        GLint const loc = glGetUniformLocation(program, entry.name.c_str());
                        if (loc >= 0) {
                            // this can fail if the program doesn't use this descriptor
                            mBindingMap.insert(set, entry.binding, { tmu, entry.type });
                            glUniform1i(loc, GLint(tmu));
                            ++tmu;
                        }
                    }
                    break;
                }
                case DescriptorType::INPUT_ATTACHMENT:
                    break;
            }
            CHECK_GL_ERROR(utils::slog.e)
        }
    }

    if (context.isES2()) {
        // ES2 initialization of (fake) UBOs
        UniformsRecord* const uniformsRecords = new(std::nothrow) UniformsRecord[Program::UNIFORM_BINDING_COUNT];
        UTILS_NOUNROLL
        for (auto&& [index, name, uniforms] : lazyInitializationData.bindingUniformInfo) {
            uniformsRecords[index].locations.reserve(uniforms.size());
            uniformsRecords[index].locations.resize(uniforms.size());
            for (size_t j = 0, c = uniforms.size(); j < c; j++) {
                GLint const loc = glGetUniformLocation(program, uniforms[j].name.c_str());
                uniformsRecords[index].locations[j] = loc;
                if (UTILS_UNLIKELY(index == 0)) {
                    // This is a bit of a gross hack here, we stash the location of
                    // "frameUniforms.rec709", which obviously the backend shouldn't know about,
                    // which is used for emulating the "rec709" colorspace in the shader.
                    // The backend also shouldn't know that binding 0 is where frameUniform is.
                    std::string_view const uniformName{
                            uniforms[j].name.data(), uniforms[j].name.size() };
                    if (uniformName == "frameUniforms.rec709") {
                        mRec709Location = loc;
                    }
                }
            }
            uniformsRecords[index].uniforms = std::move(uniforms);
        }
        mUniformsRecords = uniformsRecords;
    }

    auto& vertexConstants = lazyInitializationData.vertexPushConstants;
    auto& fragmentConstants = lazyInitializationData.fragmentPushConstants;

    size_t const totalConstantCount = vertexConstants.size() + fragmentConstants.size();
    if (totalConstantCount > 0) {
        mPushConstants.reserve(totalConstantCount);
        mPushConstantFragmentStageOffset = vertexConstants.size();
        auto const transformAndAdd = [&](Program::PushConstant const& constant) {
            GLint const loc = glGetUniformLocation(program, constant.name.c_str());
            mPushConstants.push_back({loc, constant.type});
        };
        std::for_each(vertexConstants.cbegin(), vertexConstants.cend(), transformAndAdd);
        std::for_each(fragmentConstants.cbegin(), fragmentConstants.cend(), transformAndAdd);
    }
}

<<<<<<< HEAD
void OpenGLProgram::updateUniforms(
        uint32_t index, GLuint id, void const* buffer, uint16_t age) const noexcept {
=======
void OpenGLProgram::updateSamplers(OpenGLDriver* const gld) const noexcept {
    using GLTexture = OpenGLDriver::GLTexture;

#ifndef FILAMENT_SILENCE_NOT_SUPPORTED_BY_ES2
    bool const es2 = gld->getContext().isES2();
#endif

    // cache a few member variable locally, outside the loop
    auto const& UTILS_RESTRICT samplerBindings = gld->getSamplerBindings();
    auto const& UTILS_RESTRICT usedBindingPoints = mUsedSamplerBindingPoints;

    for (uint8_t i = 0, tmu = 0, n = mUsedBindingsCount; i < n; i++) {
        size_t const binding = usedBindingPoints[i];
        assert_invariant(binding < Program::SAMPLER_BINDING_COUNT);
        auto const * const sb = samplerBindings[binding];
        assert_invariant(sb);
        if (!sb) continue; // should never happen, this would be a user error.
        for (uint8_t j = 0, m = sb->textureUnitEntries.size(); j < m; ++j, ++tmu) { // "<=" on purpose here
            Handle<HwTexture> th = sb->textureUnitEntries[j].th;
            if (th) { // program may not use all samplers of sampler group
                GLTexture const* const t = gld->handle_cast<GLTexture const*>(th);
                gld->bindTexture(tmu, t);
#ifndef FILAMENT_SILENCE_NOT_SUPPORTED_BY_ES2
                if (UTILS_LIKELY(!es2)) {
                    GLuint const s = sb->textureUnitEntries[j].sampler;
                    gld->bindSampler(tmu, s);
                }
#endif
            }
        }
    }
    CHECK_GL_ERROR(utils::slog.e)
}

void OpenGLProgram::updateUniforms(uint32_t index, GLuint id, void const* buffer, uint16_t age) noexcept {
>>>>>>> fe743523
    assert_invariant(mUniformsRecords);
    assert_invariant(buffer);

    // only update the uniforms if the UBO has changed since last time we updated
    UniformsRecord const& records = mUniformsRecords[index];
    if (records.id == id && records.age == age) {
        return;
    }
    records.id = id;
    records.age = age;

    assert_invariant(records.uniforms.size() == records.locations.size());

    for (size_t i = 0, c = records.uniforms.size(); i < c; i++) {
        Program::Uniform const& u = records.uniforms[i];
        GLint const loc = records.locations[i];
        if (loc < 0) {
            continue;
        }
        // u.offset is in 'uint32_t' units
        GLfloat const* const bf = reinterpret_cast<GLfloat const*>(buffer) + u.offset;
        GLint const* const bi = reinterpret_cast<GLint const*>(buffer) + u.offset;

        switch(u.type) {
            case UniformType::FLOAT:
                glUniform1fv(loc, u.size, bf);
                break;
            case UniformType::FLOAT2:
                glUniform2fv(loc, u.size, bf);
                break;
            case UniformType::FLOAT3:
                glUniform3fv(loc, u.size, bf);
                break;
            case UniformType::FLOAT4:
                glUniform4fv(loc, u.size, bf);
                break;

            case UniformType::BOOL:
            case UniformType::INT:
            case UniformType::UINT:
                glUniform1iv(loc, u.size, bi);
                break;
            case UniformType::BOOL2:
            case UniformType::INT2:
            case UniformType::UINT2:
                glUniform2iv(loc, u.size, bi);
                break;
            case UniformType::BOOL3:
            case UniformType::INT3:
            case UniformType::UINT3:
                glUniform3iv(loc, u.size, bi);
                break;
            case UniformType::BOOL4:
            case UniformType::INT4:
            case UniformType::UINT4:
                glUniform4iv(loc, u.size, bi);
                break;

            case UniformType::MAT3:
                glUniformMatrix3fv(loc, u.size, GL_FALSE, bf);
                break;
            case UniformType::MAT4:
                glUniformMatrix4fv(loc, u.size, GL_FALSE, bf);
                break;

            case UniformType::STRUCT:
                // not supported
                break;
        }
    }
}

void OpenGLProgram::setRec709ColorSpace(bool rec709) const noexcept {
    glUniform1i(mRec709Location, rec709);
}


} // namespace filament::backend<|MERGE_RESOLUTION|>--- conflicted
+++ resolved
@@ -24,13 +24,8 @@
 #include <backend/Program.h>
 #include <backend/Handle.h>
 
-<<<<<<< HEAD
 #include <utils/debug.h>
 #include <utils/compiler.h>
-=======
-#include <utils/compiler.h>
-#include <utils/debug.h>
->>>>>>> fe743523
 #include <utils/FixedCapacityVector.h>
 #include <utils/Log.h>
 #include <utils/Systrace.h>
@@ -239,46 +234,8 @@
     }
 }
 
-<<<<<<< HEAD
 void OpenGLProgram::updateUniforms(
         uint32_t index, GLuint id, void const* buffer, uint16_t age) const noexcept {
-=======
-void OpenGLProgram::updateSamplers(OpenGLDriver* const gld) const noexcept {
-    using GLTexture = OpenGLDriver::GLTexture;
-
-#ifndef FILAMENT_SILENCE_NOT_SUPPORTED_BY_ES2
-    bool const es2 = gld->getContext().isES2();
-#endif
-
-    // cache a few member variable locally, outside the loop
-    auto const& UTILS_RESTRICT samplerBindings = gld->getSamplerBindings();
-    auto const& UTILS_RESTRICT usedBindingPoints = mUsedSamplerBindingPoints;
-
-    for (uint8_t i = 0, tmu = 0, n = mUsedBindingsCount; i < n; i++) {
-        size_t const binding = usedBindingPoints[i];
-        assert_invariant(binding < Program::SAMPLER_BINDING_COUNT);
-        auto const * const sb = samplerBindings[binding];
-        assert_invariant(sb);
-        if (!sb) continue; // should never happen, this would be a user error.
-        for (uint8_t j = 0, m = sb->textureUnitEntries.size(); j < m; ++j, ++tmu) { // "<=" on purpose here
-            Handle<HwTexture> th = sb->textureUnitEntries[j].th;
-            if (th) { // program may not use all samplers of sampler group
-                GLTexture const* const t = gld->handle_cast<GLTexture const*>(th);
-                gld->bindTexture(tmu, t);
-#ifndef FILAMENT_SILENCE_NOT_SUPPORTED_BY_ES2
-                if (UTILS_LIKELY(!es2)) {
-                    GLuint const s = sb->textureUnitEntries[j].sampler;
-                    gld->bindSampler(tmu, s);
-                }
-#endif
-            }
-        }
-    }
-    CHECK_GL_ERROR(utils::slog.e)
-}
-
-void OpenGLProgram::updateUniforms(uint32_t index, GLuint id, void const* buffer, uint16_t age) noexcept {
->>>>>>> fe743523
     assert_invariant(mUniformsRecords);
     assert_invariant(buffer);
 
