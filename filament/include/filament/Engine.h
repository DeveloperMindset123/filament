/*
 * Copyright (C) 2015 The Android Open Source Project
 *
 * Licensed under the Apache License, Version 2.0 (the "License");
 * you may not use this file except in compliance with the License.
 * You may obtain a copy of the License at
 *
 *      http://www.apache.org/licenses/LICENSE-2.0
 *
 * Unless required by applicable law or agreed to in writing, software
 * distributed under the License is distributed on an "AS IS" BASIS,
 * WITHOUT WARRANTIES OR CONDITIONS OF ANY KIND, either express or implied.
 * See the License for the specific language governing permissions and
 * limitations under the License.
 */

#ifndef TNT_FILAMENT_ENGINE_H
#define TNT_FILAMENT_ENGINE_H

#include <filament/FilamentAPI.h>

#include <backend/Platform.h>

#include <utils/compiler.h>

namespace utils {
class Entity;
class EntityManager;
class JobSystem;
} // namespace utils

namespace filament {

class BufferObject;
class Camera;
class ColorGrading;
class DebugRegistry;
class Fence;
class IndexBuffer;
class SkinningBuffer;
class IndirectLight;
class Material;
class MaterialInstance;
class MorphTargetBuffer;
class Renderer;
class RenderTarget;
class Scene;
class Skybox;
class Stream;
class SwapChain;
class Texture;
class VertexBuffer;
class View;
class InstanceBuffer;

class LightManager;
class RenderableManager;
class TransformManager;

#ifndef FILAMENT_PER_RENDER_PASS_ARENA_SIZE_IN_MB
#    define FILAMENT_PER_RENDER_PASS_ARENA_SIZE_IN_MB 3
#endif

#ifndef FILAMENT_PER_FRAME_COMMANDS_SIZE_IN_MB
#    define FILAMENT_PER_FRAME_COMMANDS_SIZE_IN_MB 2
#endif

#ifndef FILAMENT_MIN_COMMAND_BUFFERS_SIZE_IN_MB
#    define FILAMENT_MIN_COMMAND_BUFFERS_SIZE_IN_MB 1
#endif

#ifndef FILAMENT_COMMAND_BUFFER_SIZE_IN_MB
#    define FILAMENT_COMMAND_BUFFER_SIZE_IN_MB (FILAMENT_MIN_COMMAND_BUFFERS_SIZE_IN_MB * 3)
#endif

/**
 * Engine is filament's main entry-point.
 *
 * An Engine instance main function is to keep track of all resources created by the user and
 * manage the rendering thread as well as the hardware renderer.
 *
 * To use filament, an Engine instance must be created first:
 *
 * ~~~~~~~~~~~~~~~~~~~~~~~~~~~~~~~~~~~~~~~~~~~~~~~~~~~~~~~~~~~~~
 * #include <filament/Engine.h>
 * using namespace filament;
 *
 * Engine* engine = Engine::create();
 * ~~~~~~~~~~~~~~~~~~~~~~~~~~~~~~~~~~~~~~~~~~~~~~~~~~~~~~~~~~~~~
 *
 * Engine essentially represents (or is associated to) a hardware context
 * (e.g. an OpenGL ES context).
 *
 * Rendering typically happens in an operating system's window (which can be full screen), such
 * window is managed by a filament.Renderer.
 *
 * A typical filament render loop looks like this:
 *
 *
 * ~~~~~~~~~~~~~~~~~~~~~~~~~~~~~~~~~~~~~~~~~~~~~~~~~~~~~~~~~~~~~
 * #include <filament/Engine.h>
 * #include <filament/Renderer.h>
 * #include <filament/Scene.h>
 * #include <filament/View.h>
 * using namespace filament;
 *
 * Engine* engine       = Engine::create();
 * SwapChain* swapChain = engine->createSwapChain(nativeWindow);
 * Renderer* renderer   = engine->createRenderer();
 * Scene* scene         = engine->createScene();
 * View* view           = engine->createView();
 *
 * view->setScene(scene);
 *
 * do {
 *     // typically we wait for VSYNC and user input events
 *     if (renderer->beginFrame(swapChain)) {
 *         renderer->render(view);
 *         renderer->endFrame();
 *     }
 * } while (!quit);
 *
 * engine->destroy(view);
 * engine->destroy(scene);
 * engine->destroy(renderer);
 * engine->destroy(swapChain);
 * Engine::destroy(&engine); // clears engine*
 * ~~~~~~~~~~~~~~~~~~~~~~~~~~~~~~~~~~~~~~~~~~~~~~~~~~~~~~~~~~~~~
 *
 * Resource Tracking
 * =================
 *
 *  Each Engine instance keeps track of all objects created by the user, such as vertex and index
 *  buffers, lights, cameras, etc...
 *  The user is expected to free those resources, however, leaked resources are freed when the
 *  engine instance is destroyed and a warning is emitted in the console.
 *
 * Thread safety
 * =============
 *
 * An Engine instance is not thread-safe. The implementation makes no attempt to synchronize
 * calls to an Engine instance methods.
 * If multi-threading is needed, synchronization must be external.
 *
 * Multi-threading
 * ===============
 *
 * When created, the Engine instance starts a render thread as well as multiple worker threads,
 * these threads have an elevated priority appropriate for rendering, based on the platform's
 * best practices. The number of worker threads depends on the platform and is automatically
 * chosen for best performance.
 *
 * On platforms with asymmetric cores (e.g. ARM's Big.Little), Engine makes some educated guesses
 * as to which cores to use for the render thread and worker threads. For example, it'll try to
 * keep an OpenGL ES thread on a Big core.
 *
 * Swap Chains
 * ===========
 *
 * A swap chain represents an Operating System's *native* renderable surface. Typically it's a window
 * or a view. Because a SwapChain is initialized from a native object, it is given to filament
 * as a `void*`, which must be of the proper type for each platform filament is running on.
 *
 * @see SwapChain
 *
 *
 * @see Renderer
 */
class UTILS_PUBLIC Engine {
    struct BuilderDetails;
public:
    using Platform = backend::Platform;
    using Backend = backend::Backend;
    using DriverConfig = backend::Platform::DriverConfig;

    /**
     * Config is used to define the memory footprint used by the engine, such as the
     * command buffer size. Config can be used to customize engine requirements based 
     * on the applications needs.
     *
     *    .perRenderPassArenaSizeMB (default: 3 MiB)
     *   +--------------------------+
     *   |                          |
     *   | .perFrameCommandsSizeMB  |
     *   |    (default 2 MiB)       |
     *   |                          |
     *   +--------------------------+
     *   |  (froxel, etc...)        |
     *   +--------------------------+
     *
     *
     *      .commandBufferSizeMB (default 3MiB)
     *   +--------------------------+
     *   | .minCommandBufferSizeMB  |
     *   +--------------------------+
     *   | .minCommandBufferSizeMB  |
     *   +--------------------------+
     *   | .minCommandBufferSizeMB  |
     *   +--------------------------+
     *   :                          :
     *   :                          :
     *
     */
    struct Config {
        /**
         * Size in MiB of the low-level command buffer arena.
         *
         * Each new command buffer is allocated from here. If this buffer is too small the program
         * might terminate or rendering errors might occur.
         *
         * This is typically set to minCommandBufferSizeMB * 3, so that up to 3 frames can be
         * batched-up at once.
         *
         * This value affects the application's memory usage.
         */
        uint32_t commandBufferSizeMB = FILAMENT_COMMAND_BUFFER_SIZE_IN_MB;


        /**
         * Size in MiB of the per-frame data arena.
         *
         * This is the main arena used for allocations when preparing a frame.
         * e.g.: Froxel data and high-level commands are allocated from this arena.
         *
         * If this size is too small, the program will abort on debug builds and have undefined
         * behavior otherwise.
         *
         * This value affects the application's memory usage.
         */
        uint32_t perRenderPassArenaSizeMB = FILAMENT_PER_RENDER_PASS_ARENA_SIZE_IN_MB;


        /**
         * Size in MiB of the backend's handle arena.
         *
         * Backends will fallback to slower heap-based allocations when running out of space and
         * log this condition.
         *
         * If 0, then the default value for the given platform is used
         *
         * This value affects the application's memory usage.
         */
        uint32_t driverHandleArenaSizeMB = 0;


        /**
         * Minimum size in MiB of a low-level command buffer.
         *
         * This is how much space is guaranteed to be available for low-level commands when a new
         * buffer is allocated. If this is too small, the engine might have to stall to wait for
         * more space to become available, this situation is logged.
         *
         * This value does not affect the application's memory usage.
         */
        uint32_t minCommandBufferSizeMB = FILAMENT_MIN_COMMAND_BUFFERS_SIZE_IN_MB;


        /**
         * Size in MiB of the per-frame high level command buffer.
         *
         * This buffer is related to the number of draw calls achievable within a frame, if it is
         * too small, the program will abort on debug builds and have undefined behavior otherwise.
         *
         * It is allocated from the 'per-render-pass arena' above. Make sure that at least 1 MiB is
         * left in the per-render-pass arena when deciding the size of this buffer.
         *
         * This value does not affect the application's memory usage.
         */
        uint32_t perFrameCommandsSizeMB = FILAMENT_PER_FRAME_COMMANDS_SIZE_IN_MB;

<<<<<<< HEAD
=======
        /**
         * Number of threads to use in Engine's JobSystem.
         *
         * Engine uses a utils::JobSystem to carry out paralleization of Engine workloads. This
         * value sets the number of threads allocated for JobSystem. Configuring this value can be
         * helpful in CPU-constrained environments where too many threads can cause contention of
         * CPU and reduce performance.
         *
         * The default value is 0, which implies that the Engine will use a heuristic to determine
         * the number of threads to use.
         */
        uint32_t jobSystemThreadCount = 0;

>>>>>>> 79116905
        /*
         * Number of most-recently destroyed textures to track for use-after-free.
         *
         * This will cause the backend to throw an exception when a texture is freed but still bound
         * to a SamplerGroup and used in a draw call. 0 disables completely.
         *
         * Currently only respected by the Metal backend.
         */
        size_t textureUseAfterFreePoolSize = 0;
    };


#if UTILS_HAS_THREADING
    using CreateCallback = void(void* user, void* token);
#endif

    /**
     * Engine::Builder is used to create a new filament Engine.
     */
    class Builder : public BuilderBase<BuilderDetails> {
        friend struct BuilderDetails;
        friend class FEngine;
    public:
        Builder() noexcept;
        Builder(Builder const& rhs) noexcept;
        Builder(Builder&& rhs) noexcept;
        ~Builder() noexcept;
        Builder& operator=(Builder const& rhs) noexcept;
        Builder& operator=(Builder&& rhs) noexcept;

        /**
         * @param backend Which driver backend to use
         * @return A reference to this Builder for chaining calls.
         */
        Builder& backend(Backend backend) noexcept;

        /**
         * @param platform A pointer to an object that implements Platform. If this is
         *                 provided, then this object is used to create the hardware context
         *                 and expose platform features to it.
         *
         *                 If not provided (or nullptr is used), an appropriate Platform
         *                 is created automatically.
         *
         *                 All methods of this interface are called from filament's
         *                 render thread, which is different from the main thread.
         *
         *                 The lifetime of \p platform must exceed the lifetime of
         *                 the Engine object.
         *
         * @return A reference to this Builder for chaining calls.
         */
        Builder& platform(Platform* platform) noexcept;

        /**
         * @param config    A pointer to optional parameters to specify memory size
         *                  configuration options.  If nullptr, then defaults used.
         *
         * @return A reference to this Builder for chaining calls.
         */
        Builder& config(const Config* config) noexcept;

        /**
         * @param sharedContext A platform-dependant context used as a shared context
         *                      when creating filament's internal context.
         *
         * @return A reference to this Builder for chaining calls.
         */
        Builder& sharedContext(void* sharedContext) noexcept;

#if UTILS_HAS_THREADING
        /**
         * Creates the filament Engine asynchronously.
         *
         * @param callback  Callback called once the engine is initialized and it is safe to
         *                  call Engine::getEngine().
         */
        void build(utils::Invocable<void(void* token)>&& callback) const;
#endif

        /**
         * Creates an instance of Engine.
         *
         * @return  A pointer to the newly created Engine, or nullptr if the Engine couldn't be
         *          created.
         *          nullptr if the GPU driver couldn't be initialized, for instance if it doesn't
         *          support the right version of OpenGL or OpenGL ES.
         *
         * @exception   utils::PostConditionPanic can be thrown if there isn't enough memory to
         *              allocate the command buffer. If exceptions are disabled, this condition if
         *              fatal and this function will abort.
         */
        Engine* build() const;
    };

    /**
     * Backward compatibility helper to create an Engine.
     * @see Builder
     */
    static inline Engine* create(Backend backend = Backend::DEFAULT,
            Platform* platform = nullptr, void* sharedContext = nullptr,
            const Config* config = nullptr) {
        return Engine::Builder()
                .backend(backend)
                .platform(platform)
                .sharedContext(sharedContext)
                .config(config)
                .build();
    }


#if UTILS_HAS_THREADING
    /**
     * Backward compatibility helper to create an Engine asynchronously.
     * @see Builder
     */
    static inline void createAsync(CreateCallback callback, void* user,
            Backend backend = Backend::DEFAULT,
            Platform* platform = nullptr, void* sharedContext = nullptr,
            const Config* config = nullptr) {
        Engine::Builder()
                .backend(backend)
                .platform(platform)
                .sharedContext(sharedContext)
                .config(config)
                .build([callback, user](void* token) {
                    callback(user, token);
                });
    }

    /**
     * Retrieve an Engine* from createAsync(). This must be called from the same thread than
     * Engine::createAsync() was called from.
     *
     * @param token An opaque token given in the createAsync() callback function.
     *
     * @return A pointer to the newly created Engine, or nullptr if the Engine couldn't be created.
     *
     * @exception utils::PostConditionPanic can be thrown if there isn't enough memory to
     * allocate the command buffer. If exceptions are disabled, this condition if fatal and
     * this function will abort.
     */
    static Engine* getEngine(void* token);
#endif


    /**
     * Destroy the Engine instance and all associated resources.
     *
     * Engine.destroy() should be called last and after all other resources have been destroyed,
     * it ensures all filament resources are freed.
     *
     * Destroy performs the following tasks:
     * 1. Destroy all internal software and hardware resources.
     * 2. Free all user allocated resources that are not already destroyed and logs a warning.
     *    This indicates a "leak" in the user's code.
     * 3. Terminate the rendering engine's thread.
     *
     * @param engine A pointer to the filament.Engine* to be destroyed.
     *               \p engine is cleared upon return.
     *
     * ~~~~~~~~~~~~~~~~~~~~~~~~~~~~~~~~~~~~~~~~~~~~~~~~~~~~~~~~~~~~~
     * #include <filament/Engine.h>
     * using namespace filament;
     *
     * Engine* engine = Engine::create();
     * Engine::destroy(&engine); // clears engine*
     * ~~~~~~~~~~~~~~~~~~~~~~~~~~~~~~~~~~~~~~~~~~~~~~~~~~~~~~~~~~~~~
     *
     * \remark
     * This method is thread-safe.
     */
    static void destroy(Engine** engine);

    /**
     * Destroy the Engine instance and all associated resources.
     *
     * Engine.destroy() should be called last and after all other resources have been destroyed,
     * it ensures all filament resources are freed.
     *
     * Destroy performs the following tasks:
     * 1. Destroy all internal software and hardware resources.
     * 2. Free all user allocated resources that are not already destroyed and logs a warning.
     *    This indicates a "leak" in the user's code.
     * 3. Terminate the rendering engine's thread.
     *
     * @param engine A pointer to the filament.Engine to be destroyed.
     *
     * ~~~~~~~~~~~~~~~~~~~~~~~~~~~~~~~~~~~~~~~~~~~~~~~~~~~~~~~~~~~~~
     * #include <filament/Engine.h>
     * using namespace filament;
     *
     * Engine* engine = Engine::create();
     * Engine::destroy(engine);
     * ~~~~~~~~~~~~~~~~~~~~~~~~~~~~~~~~~~~~~~~~~~~~~~~~~~~~~~~~~~~~~
     *
     * \remark
     * This method is thread-safe.
     */
    static void destroy(Engine* engine);

    using FeatureLevel = backend::FeatureLevel;


    /**
     * Query the feature level supported by the selected backend.
     *
     * A specific feature level needs to be set before the corresponding features can be used.
     *
     * @return FeatureLevel supported the selected backend.
     * @see setActiveFeatureLevel
     */
    FeatureLevel getSupportedFeatureLevel() const noexcept;

    /**
     * Activate all features of a given feature level. By default FeatureLevel::FEATURE_LEVEL_1 is
     * active. The selected feature level must not be higher than the value returned by
     * getActiveFeatureLevel() and it's not possible lower the active feature level.
     *
     * @param featureLevel the feature level to activate. If featureLevel is lower than
     *                     getActiveFeatureLevel(), the current (higher) feature level is kept.
     *                     If featureLevel is higher than getSupportedFeatureLevel(), an exception
     *                     is thrown, or the program is terminated if exceptions are disabled.
     *
     * @return the active feature level.
     *
     * @see getSupportedFeatureLevel
     * @see getActiveFeatureLevel
     */
    FeatureLevel setActiveFeatureLevel(FeatureLevel featureLevel);

    /**
     * Returns the currently active feature level.
     * @return currently active feature level
     * @see getSupportedFeatureLevel
     * @see setActiveFeatureLevel
     */
    FeatureLevel getActiveFeatureLevel() const noexcept;

    /**
     * Queries the maximum number of GPU instances that Filament creates when automatic instancing
     * is enabled. This value is also the limit for the number of transforms that can be stored in
     * an InstanceBuffer. This value may depend on the device and platform, but will remain constant
     * during the lifetime of this Engine.
     *
     * This value does not apply when using the instances(size_t) method on
     * RenderableManager::Builder.
     *
     * @return the number of max automatic instances
     * @see setAutomaticInstancingEnabled
     * @see RenderableManager::Builder::instances(size_t)
     * @see RenderableManager::Builder::instances(size_t, InstanceBuffer*)
     */
    size_t getMaxAutomaticInstances() const noexcept;

    /**
     * Queries the device and platform for instanced stereo rendering support.
     *
     * @return true if stereo rendering is supported, false otherwise
     * @see View::setStereoscopicOptions
     */
    bool isStereoSupported() const noexcept;

    /**
     * @return EntityManager used by filament
     */
    utils::EntityManager& getEntityManager() noexcept;

    /**
     * @return RenderableManager reference
     */
    RenderableManager& getRenderableManager() noexcept;

    /**
     * @return LightManager reference
     */
    LightManager& getLightManager() noexcept;

    /**
     * @return TransformManager reference
     */
    TransformManager& getTransformManager() noexcept;

    /**
     * Helper to enable accurate translations.
     * If you need this Engine to handle a very large world space, one way to achieve this
     * automatically is to enable accurate translations in the TransformManager. This helper
     * provides a convenient way of doing that.
     * This is typically called once just after creating the Engine.
     */
    void enableAccurateTranslations() noexcept;

    /**
     * Enables or disables automatic instancing of render primitives. Instancing of render
     * primitives can greatly reduce CPU overhead but requires the instanced primitives to be
     * identical (i.e. use the same geometry) and use the same MaterialInstance. If it is known
     * that the scene doesn't contain any identical primitives, automatic instancing can have some
     * overhead and it is then best to disable it.
     *
     * Disabled by default.
     *
     * @param enable true to enable, false to disable automatic instancing.
     *
     * @see RenderableManager
     * @see MaterialInstance
     */
    void setAutomaticInstancingEnabled(bool enable) noexcept;

    /**
     * @return true if automatic instancing is enabled, false otherwise.
     * @see setAutomaticInstancingEnabled
     */
    bool isAutomaticInstancingEnabled() const noexcept;

    /**
     * Creates a SwapChain from the given Operating System's native window handle.
     *
     * @param nativeWindow An opaque native window handle. e.g.: on Android this is an
     *                     `ANativeWindow*`.
     * @param flags One or more configuration flags as defined in `SwapChain`.
     *
     * @return A pointer to the newly created SwapChain or nullptr if it couldn't be created.
     *
     * @see Renderer.beginFrame()
     */
    SwapChain* createSwapChain(void* nativeWindow, uint64_t flags = 0) noexcept;


    /**
     * Creates a headless SwapChain.
     *
      * @param width    Width of the drawing buffer in pixels.
      * @param height   Height of the drawing buffer in pixels.
     * @param flags     One or more configuration flags as defined in `SwapChain`.
     *
     * @return A pointer to the newly created SwapChain or nullptr if it couldn't be created.
     *
     * @see Renderer.beginFrame()
     */
    SwapChain* createSwapChain(uint32_t width, uint32_t height, uint64_t flags = 0) noexcept;

    /**
     * Creates a renderer associated to this engine.
     *
     * A Renderer is intended to map to a *window* on screen.
     *
     * @return A pointer to the newly created Renderer or nullptr if it couldn't be created.
     */
    Renderer* createRenderer() noexcept;

    /**
     * Creates a View.
     *
     * @return A pointer to the newly created View or nullptr if it couldn't be created.
     */
    View* createView() noexcept;

    /**
     * Creates a Scene.
     *
     * @return A pointer to the newly created Scene or nullptr if it couldn't be created.
     */
    Scene* createScene() noexcept;

    /**
     * Creates a Camera component.
     *
     * @param entity Entity to add the camera component to.
     * @return A pointer to the newly created Camera or nullptr if it couldn't be created.
     */
    Camera* createCamera(utils::Entity entity) noexcept;

    /**
     * Returns the Camera component of the given entity.
     *
     * @param entity An entity.
     * @return A pointer to the Camera component for this entity or nullptr if the entity didn't
     *         have a Camera component. The pointer is valid until destroyCameraComponent()
     *         is called or the entity itself is destroyed.
     */
    Camera* getCameraComponent(utils::Entity entity) noexcept;

    /**
     * Destroys the Camera component associated with the given entity.
     *
     * @param entity An entity.
     */
    void destroyCameraComponent(utils::Entity entity) noexcept;

    /**
     * Creates a Fence.
     *
     * @return A pointer to the newly created Fence or nullptr if it couldn't be created.
     */
    Fence* createFence() noexcept;

    bool destroy(const BufferObject* p);        //!< Destroys a BufferObject object.
    bool destroy(const VertexBuffer* p);        //!< Destroys an VertexBuffer object.
    bool destroy(const Fence* p);               //!< Destroys a Fence object.
    bool destroy(const IndexBuffer* p);         //!< Destroys an IndexBuffer object.
    bool destroy(const SkinningBuffer* p);      //!< Destroys a SkinningBuffer object.
    bool destroy(const MorphTargetBuffer* p);   //!< Destroys a MorphTargetBuffer object.
    bool destroy(const IndirectLight* p);       //!< Destroys an IndirectLight object.

    /**
     * Destroys a Material object
     * @param p the material object to destroy
     * @attention All MaterialInstance of the specified material must be destroyed before
     *            destroying it.
     * @exception utils::PreConditionPanic is thrown if some MaterialInstances remain.
     * no-op if exceptions are disabled and some MaterialInstances remain.
     */
    bool destroy(const Material* p);
    bool destroy(const MaterialInstance* p);    //!< Destroys a MaterialInstance object.
    bool destroy(const Renderer* p);            //!< Destroys a Renderer object.
    bool destroy(const Scene* p);               //!< Destroys a Scene object.
    bool destroy(const Skybox* p);              //!< Destroys a SkyBox object.
    bool destroy(const ColorGrading* p);        //!< Destroys a ColorGrading object.
    bool destroy(const SwapChain* p);           //!< Destroys a SwapChain object.
    bool destroy(const Stream* p);              //!< Destroys a Stream object.
    bool destroy(const Texture* p);             //!< Destroys a Texture object.
    bool destroy(const RenderTarget* p);        //!< Destroys a RenderTarget object.
    bool destroy(const View* p);                //!< Destroys a View object.
    bool destroy(const InstanceBuffer* p);      //!< Destroys an InstanceBuffer object.
    void destroy(utils::Entity e);              //!< Destroys all filament-known components from this entity

    bool isValid(const BufferObject* p);        //!< Tells whether a BufferObject object is valid
    bool isValid(const VertexBuffer* p);        //!< Tells whether an VertexBuffer object is valid
    bool isValid(const Fence* p);               //!< Tells whether a Fence object is valid
    bool isValid(const IndexBuffer* p);         //!< Tells whether an IndexBuffer object is valid
    bool isValid(const SkinningBuffer* p);      //!< Tells whether a SkinningBuffer object is valid
    bool isValid(const MorphTargetBuffer* p);   //!< Tells whether a MorphTargetBuffer object is valid
    bool isValid(const IndirectLight* p);       //!< Tells whether an IndirectLight object is valid
    bool isValid(const Material* p);            //!< Tells whether an IndirectLight object is valid
    bool isValid(const Renderer* p);            //!< Tells whether a Renderer object is valid
    bool isValid(const Scene* p);               //!< Tells whether a Scene object is valid
    bool isValid(const Skybox* p);              //!< Tells whether a SkyBox object is valid
    bool isValid(const ColorGrading* p);        //!< Tells whether a ColorGrading object is valid
    bool isValid(const SwapChain* p);           //!< Tells whether a SwapChain object is valid
    bool isValid(const Stream* p);              //!< Tells whether a Stream object is valid
    bool isValid(const Texture* p);             //!< Tells whether a Texture object is valid
    bool isValid(const RenderTarget* p);        //!< Tells whether a RenderTarget object is valid
    bool isValid(const View* p);                //!< Tells whether a View object is valid
    bool isValid(const InstanceBuffer* p);      //!< Tells whether an InstanceBuffer object is valid

    /**
     * Kicks the hardware thread (e.g. the OpenGL, Vulkan or Metal thread) and blocks until
     * all commands to this point are executed. Note that does guarantee that the
     * hardware is actually finished.
     *
     * <p>This is typically used right after destroying the <code>SwapChain</code>,
     * in cases where a guarantee about the <code>SwapChain</code> destruction is needed in a
     * timely fashion, such as when responding to Android's
     * <code>android.view.SurfaceHolder.Callback.surfaceDestroyed</code></p>
     */
    void flushAndWait();

    /**
     * Kicks the hardware thread (e.g. the OpenGL, Vulkan or Metal thread) but does not wait
     * for commands to be either executed or the hardware finished.
     *
     * <p>This is typically used after creating a lot of objects to start draining the command
     * queue which has a limited size.</p>
      */
    void flush();

    /**
     * Drains the user callback message queue and immediately execute all pending callbacks.
     *
     * <p> Typically this should be called once per frame right after the application's vsync tick,
     * and typically just before computing parameters (e.g. object positions) for the next frame.
     * This is useful because otherwise callbacks will be executed by filament at a later time,
     * which may increase latency in certain applications.</p>
     */
    void pumpMessageQueues();

    /**
     * Returns the default Material.
     *
     * The default material is 80% white and uses the Material.Shading.LIT shading.
     *
     * @return A pointer to the default Material instance (a singleton).
     */
    const Material* getDefaultMaterial() const noexcept;

    /**
     * Returns the resolved backend.
     */
    Backend getBackend() const noexcept;

    /**
     * Returns the Platform object that belongs to this Engine.
     *
     * When Engine::create is called with no platform argument, Filament creates an appropriate
     * Platform subclass automatically. The specific subclass created depends on the backend and
     * OS. For example, when the OpenGL backend is used, the Platform object will be a descendant of
     * OpenGLPlatform.
     *
     * dynamic_cast should be used to cast the returned Platform object into a specific subclass.
     * Note that RTTI must be available to use dynamic_cast.
     *
     * ~~~~~~~~~~~~~~~~~~~~~~~~~~~~~~~~~~~~~~~~~~~~~~~~~~~~~~~~~~~~~
     * Platform* platform = engine->getPlatform();
     * // static_cast also works, but more dangerous.
     * SpecificPlatform* specificPlatform = dynamic_cast<SpecificPlatform*>(platform);
     * specificPlatform->platformSpecificMethod();
     * ~~~~~~~~~~~~~~~~~~~~~~~~~~~~~~~~~~~~~~~~~~~~~~~~~~~~~~~~~~~~~
     *
     * When a custom Platform is passed to Engine::create, Filament will use it instead, and this
     * method will return it.
     *
     * @return A pointer to the Platform object that was provided to Engine::create, or the
     * Filament-created one.
     */
    Platform* getPlatform() const noexcept;

    /**
     * Allocate a small amount of memory directly in the command stream. The allocated memory is
     * guaranteed to be preserved until the current command buffer is executed
     *
     * @param size       size to allocate in bytes. This should be small (e.g. < 1 KB)
     * @param alignment  alignment requested
     * @return           a pointer to the allocated buffer or nullptr if no memory was available.
     *
     * @note there is no need to destroy this buffer, it will be freed automatically when
     *       the current command buffer is executed.
     */
    void* streamAlloc(size_t size, size_t alignment = alignof(double)) noexcept;

    /**
      * Invokes one iteration of the render loop, used only on single-threaded platforms.
      *
      * This should be called every time the windowing system needs to paint (e.g. at 60 Hz).
      */
    void execute();

    /**
      * Retrieves the job system that the Engine has ownership over.
      *
      * @return JobSystem used by filament
      */
    utils::JobSystem& getJobSystem() noexcept;

#if defined(__EMSCRIPTEN__)
    /**
      * WebGL only: Tells the driver to reset any internal state tracking if necessary.
      * 
      * This is only useful when integrating an external renderer into Filament on platforms 
      * like WebGL, where share contexts do not exist. Filament keeps track of the GL
      * state it has set (like which texture is bound), and does not re-set that state if
      * it does not think it needs to. However, if an external renderer has set different
      * state in the mean time, Filament will use that new state unknowingly.
      * 
      * If you are in this situation, call this function - ideally only once per frame, 
      * immediately after calling Engine::execute().
      */
    void resetBackendState() noexcept;
#endif

    DebugRegistry& getDebugRegistry() noexcept;

protected:
    //! \privatesection
    Engine() noexcept = default;
    ~Engine() = default;

public:
    //! \privatesection
    Engine(Engine const&) = delete;
    Engine(Engine&&) = delete;
    Engine& operator=(Engine const&) = delete;
    Engine& operator=(Engine&&) = delete;
};

} // namespace filament

#endif // TNT_FILAMENT_ENGINE_H<|MERGE_RESOLUTION|>--- conflicted
+++ resolved
@@ -268,8 +268,6 @@
          */
         uint32_t perFrameCommandsSizeMB = FILAMENT_PER_FRAME_COMMANDS_SIZE_IN_MB;
 
-<<<<<<< HEAD
-=======
         /**
          * Number of threads to use in Engine's JobSystem.
          *
@@ -283,7 +281,6 @@
          */
         uint32_t jobSystemThreadCount = 0;
 
->>>>>>> 79116905
         /*
          * Number of most-recently destroyed textures to track for use-after-free.
          *
